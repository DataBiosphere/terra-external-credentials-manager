--- conflicted
+++ resolved
@@ -10,8 +10,7 @@
 
 allprojects {
 	group = 'bio.terra'
-<<<<<<< HEAD
-	version = '0.10.0-SNAPSHOT'
+	version = '0.11.0-SNAPSHOT'
 
 	ext {
 		artifactGroup = "${group}.${rootProject.name}"
@@ -29,9 +28,6 @@
 			dependency 'io.swagger.codegen.v3:swagger-codegen-cli:3.0.26'
 		}
 	}
-=======
-	version = '0.11.0-SNAPSHOT'
->>>>>>> 78373517
 }
 
 idea.project.jdkName = '11'