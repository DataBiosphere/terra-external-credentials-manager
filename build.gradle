plugins {
	id 'idea'

	id 'io.spring.dependency-management' version '1.0.11.RELEASE' apply false
	id 'org.springframework.boot' version '2.5.6' apply false
	id 'com.diffplug.spotless' version '5.14.2'apply false
	// ^^ for some reason, can't use spotless in multiple subprojects without this ^^
<<<<<<< HEAD

  	id "org.sonarqube" version "3.3"
=======
	id 'com.google.cloud.tools.jib' version '3.1.4' apply false
	// ^^ see https://github.com/GoogleContainerTools/jib/blob/master/docs/faq.md#i-am-seeing-method-not-found-or-class-not-found-errors-when-building
>>>>>>> 24cfc10e
}

repositories { mavenCentral() }

subprojects {
	group = 'bio.terra'
	version = '0.49.0-SNAPSHOT'

	ext {
		artifactGroup = "${group}.${rootProject.name}"
	}

	apply plugin: 'io.spring.dependency-management'

	dependencyManagement {
		imports {
			mavenBom(org.springframework.boot.gradle.plugin.SpringBootPlugin.BOM_COORDINATES)
		}

		dependencies {
			dependency 'io.swagger.core.v3:swagger-annotations:2.1.11'
			dependency 'io.swagger.codegen.v3:swagger-codegen-cli:3.0.29'
		}
	}

}

sonarqube {
	properties {
		property "sonar.projectKey", "DataBiosphere_terra-external-credentials-manager"
		property "sonar.organization", "broad-databiosphere"
		property "sonar.host.url", "https://sonarcloud.io"
		property "sonar.sources", "src/main/java,src/main/resources/templates"
	}
}


idea.project.jdkName = '11'<|MERGE_RESOLUTION|>--- conflicted
+++ resolved
@@ -5,13 +5,9 @@
 	id 'org.springframework.boot' version '2.5.6' apply false
 	id 'com.diffplug.spotless' version '5.14.2'apply false
 	// ^^ for some reason, can't use spotless in multiple subprojects without this ^^
-<<<<<<< HEAD
-
-  	id "org.sonarqube" version "3.3"
-=======
 	id 'com.google.cloud.tools.jib' version '3.1.4' apply false
 	// ^^ see https://github.com/GoogleContainerTools/jib/blob/master/docs/faq.md#i-am-seeing-method-not-found-or-class-not-found-errors-when-building
->>>>>>> 24cfc10e
+  	id "org.sonarqube" version "3.3"
 }
 
 repositories { mavenCentral() }
