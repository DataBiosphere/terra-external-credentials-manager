plugins {
	id 'idea'
	id 'jacoco'
	id 'java'

	id 'org.springframework.boot'

	id 'com.diffplug.spotless'
	id 'com.github.ben-manes.versions' version '0.40.0'
	id 'com.github.spotbugs' version '5.0.3'
	id 'com.google.cloud.tools.jib'
	id 'com.gorylenko.gradle-git-properties' version '2.3.1'
	id 'io.freefair.lombok'
	id 'org.hidetake.swagger.generator'
	id 'org.sonarqube'
}

compileJava { options.release = 11 }

repositories {
	mavenCentral()
	maven { url 'https://broadinstitute.jfrog.io/artifactory/libs-snapshot' }
	maven { url 'https://broadinstitute.jfrog.io/artifactory/libs-release' }
}

apply from: 'publishing.gradle'
apply from: 'spring.gradle'
apply from: 'generators.gradle'
apply from: 'tooling.gradle'
apply from: 'analysis.gradle'

dependencies {
	// google
	implementation platform('com.google.cloud:libraries-bom:24.1.1')
	implementation 'com.google.cloud:google-cloud-pubsub'

	annotationProcessor 'org.immutables:value:2.8.8'
	implementation 'bio.terra:terra-common-lib:0.0.49-SNAPSHOT'
	implementation 'org.broadinstitute.dsde.workbench:sam-client_2.13:0.1-fa74f75'

	// for testing with mock web server
	testImplementation 'org.mock-server:mockserver-netty:5.11.2'
}

<<<<<<< HEAD
sonarqube {
	properties {
		property "sonar.projectName", "terra-external-credentials-manager-service"
		property "sonar.projectKey", "DataBiosphere_terra-external-credentials-manager"
		property "sonar.organization", "broad-databiosphere"
		property "sonar.host.url", "https://sonarcloud.io"
		property "sonar.sources", "src/main/java,src/main/resources/templates"
	}
}


test { maxParallelForks = 2 }
=======
test { maxParallelForks = 1 }
>>>>>>> b3ad53f6
<|MERGE_RESOLUTION|>--- conflicted
+++ resolved
@@ -42,7 +42,6 @@
 	testImplementation 'org.mock-server:mockserver-netty:5.11.2'
 }
 
-<<<<<<< HEAD
 sonarqube {
 	properties {
 		property "sonar.projectName", "terra-external-credentials-manager-service"
@@ -54,7 +53,4 @@
 }
 
 
-test { maxParallelForks = 2 }
-=======
-test { maxParallelForks = 1 }
->>>>>>> b3ad53f6
+test { maxParallelForks = 1 }