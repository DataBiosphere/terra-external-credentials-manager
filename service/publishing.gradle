--- conflicted
+++ resolved
@@ -1,9 +1,7 @@
 jib {
 	container {
 		filesModificationTime = ZonedDateTime.now().toString() // to prevent ui caching
-<<<<<<< HEAD
 		mainClass = 'bio.terra.externalcreds.ExternalCredsWebApplication'
-=======
 		jvmFlags = [
 				"-agentpath:/opt/cprof/profiler_java_agent.so=" +
 						"-cprof_service=bio.terra.externalcreds" +
@@ -12,6 +10,5 @@
 						",-logtostderr" +
 						",-minloglevel=2"
 		]
->>>>>>> 6e362a2f
 	}
 }