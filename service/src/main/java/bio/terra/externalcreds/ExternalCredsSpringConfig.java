package bio.terra.externalcreds;

import javax.sql.DataSource;
<<<<<<< HEAD
import org.aopalliance.intercept.MethodInterceptor;
=======
import org.springframework.boot.context.properties.EnableConfigurationProperties;
>>>>>>> d001ce00
import org.springframework.context.annotation.Bean;
import org.springframework.context.annotation.Configuration;
import org.springframework.jdbc.support.JdbcTransactionManager;
import org.springframework.retry.annotation.EnableRetry;
import org.springframework.transaction.PlatformTransactionManager;
import org.springframework.transaction.annotation.EnableTransactionManagement;

@Configuration
@EnableRetry
@EnableTransactionManagement
@EnableConfigurationProperties
public class ExternalCredsSpringConfig {
  private final DataSource dataSource;

  public ExternalCredsSpringConfig(DataSource dataSource) {
    this.dataSource = dataSource;
  }

  // This bean plus the @EnableTransactionManagement annotation above enables the use of the
  // @Transaction annotation to control the transaction properties of the data source.
  @Bean("transactionManager")
  public PlatformTransactionManager getTransactionManager() {
    return new JdbcTransactionManager(this.dataSource);
  }
<<<<<<< HEAD

  /**
   * This beans governs how database transactions are retried. TransientDataAccessExceptions,
   * generally cause by concurrency failures, are retried quickly, random 10-20ms delay, and up to
   * 100 times total. CannotCreateTransactionExceptions, such as database is down, are retried with
   * exponential back off starting at 1s delay up to 4 times total.
   */
  @Bean("transactionRetryInterceptor")
  public MethodInterceptor getTransactionRetryInterceptor() {
    return RetryInterceptorBuilder.stateless()
        .retryPolicy(createTransactionRetryPolicy())
        .backOffPolicy(createTransactionBackOffPolicy())
        .build();
  }

  /**
   * TransientDataAccessException retries with random delay between 10ms and 20ms.
   * CannotCreateTransactionException retries with exponential back off with initial 1s delay,
   * doubling each attempt.
   */
  private BackOffPolicy createTransactionBackOffPolicy() {
    var transientBackOffPolicy = new UniformRandomBackOffPolicy();
    transientBackOffPolicy.setMaxBackOffPeriod(20);
    transientBackOffPolicy.setMinBackOffPeriod(10);

    var recoverableBackOffPolicy = new ExponentialBackOffPolicy();
    recoverableBackOffPolicy.setInitialInterval(1000);
    recoverableBackOffPolicy.setMultiplier(2.0);

    var backOffPolicies = new LinkedHashMap<Class<? extends Throwable>, BackOffPolicy>();
    backOffPolicies.put(TransientDataAccessException.class, transientBackOffPolicy);
    backOffPolicies.put(CannotCreateTransactionException.class, recoverableBackOffPolicy);

    return new CompositeBackOffPolicy(backOffPolicies);
  }

  /**
   * Policy dictating TransientDataAccessException is allowed 100 attempts and
   * CannotCreateTransactionException is allowed 4 attempts
   */
  private RetryPolicy createTransactionRetryPolicy() {
    var retryPolicy = new CompositeRetryPolicy();
    retryPolicy.setOptimistic(true); // retry when any nested policy says to retry
    retryPolicy.setPolicies(
        new RetryPolicy[] {
          new SimpleRetryPolicy(100, Map.of(TransientDataAccessException.class, true), false),
          new SimpleRetryPolicy(4, Map.of(CannotCreateTransactionException.class, true), false)
        });
    return retryPolicy;
  }
=======
>>>>>>> d001ce00
}<|MERGE_RESOLUTION|>--- conflicted
+++ resolved
@@ -1,11 +1,7 @@
 package bio.terra.externalcreds;
 
 import javax.sql.DataSource;
-<<<<<<< HEAD
-import org.aopalliance.intercept.MethodInterceptor;
-=======
 import org.springframework.boot.context.properties.EnableConfigurationProperties;
->>>>>>> d001ce00
 import org.springframework.context.annotation.Bean;
 import org.springframework.context.annotation.Configuration;
 import org.springframework.jdbc.support.JdbcTransactionManager;
@@ -30,57 +26,4 @@
   public PlatformTransactionManager getTransactionManager() {
     return new JdbcTransactionManager(this.dataSource);
   }
-<<<<<<< HEAD
-
-  /**
-   * This beans governs how database transactions are retried. TransientDataAccessExceptions,
-   * generally cause by concurrency failures, are retried quickly, random 10-20ms delay, and up to
-   * 100 times total. CannotCreateTransactionExceptions, such as database is down, are retried with
-   * exponential back off starting at 1s delay up to 4 times total.
-   */
-  @Bean("transactionRetryInterceptor")
-  public MethodInterceptor getTransactionRetryInterceptor() {
-    return RetryInterceptorBuilder.stateless()
-        .retryPolicy(createTransactionRetryPolicy())
-        .backOffPolicy(createTransactionBackOffPolicy())
-        .build();
-  }
-
-  /**
-   * TransientDataAccessException retries with random delay between 10ms and 20ms.
-   * CannotCreateTransactionException retries with exponential back off with initial 1s delay,
-   * doubling each attempt.
-   */
-  private BackOffPolicy createTransactionBackOffPolicy() {
-    var transientBackOffPolicy = new UniformRandomBackOffPolicy();
-    transientBackOffPolicy.setMaxBackOffPeriod(20);
-    transientBackOffPolicy.setMinBackOffPeriod(10);
-
-    var recoverableBackOffPolicy = new ExponentialBackOffPolicy();
-    recoverableBackOffPolicy.setInitialInterval(1000);
-    recoverableBackOffPolicy.setMultiplier(2.0);
-
-    var backOffPolicies = new LinkedHashMap<Class<? extends Throwable>, BackOffPolicy>();
-    backOffPolicies.put(TransientDataAccessException.class, transientBackOffPolicy);
-    backOffPolicies.put(CannotCreateTransactionException.class, recoverableBackOffPolicy);
-
-    return new CompositeBackOffPolicy(backOffPolicies);
-  }
-
-  /**
-   * Policy dictating TransientDataAccessException is allowed 100 attempts and
-   * CannotCreateTransactionException is allowed 4 attempts
-   */
-  private RetryPolicy createTransactionRetryPolicy() {
-    var retryPolicy = new CompositeRetryPolicy();
-    retryPolicy.setOptimistic(true); // retry when any nested policy says to retry
-    retryPolicy.setPolicies(
-        new RetryPolicy[] {
-          new SimpleRetryPolicy(100, Map.of(TransientDataAccessException.class, true), false),
-          new SimpleRetryPolicy(4, Map.of(CannotCreateTransactionException.class, true), false)
-        });
-    return retryPolicy;
-  }
-=======
->>>>>>> d001ce00
 }