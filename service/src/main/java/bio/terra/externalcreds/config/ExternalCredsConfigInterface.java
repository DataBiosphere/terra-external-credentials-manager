package bio.terra.externalcreds.config;

import java.net.URI;
import java.time.Duration;
import java.util.Collection;
import java.util.List;
import java.util.Map;
import java.util.Optional;
import javax.annotation.Nullable;
import org.immutables.value.Value;

@Value.Modifiable
@PropertiesInterfaceStyle
public interface ExternalCredsConfigInterface {
  Map<String, ProviderProperties> getProviders();

  // Nullable to make the generated class play nicely with spring: spring likes to call the getter
  // before the setter and without Nullable the immutables generated code errors because the field
  // is not set yet. Spring does not seem to recognize Optional.
  @Nullable
  VersionProperties getVersion();

  String getSamBasePath();

  int getBackgroundJobIntervalMins();

  Duration getTokenValidationDuration();

  Duration getVisaAndPassportRefreshDuration();

  /** List of algorithms that are allowable in JWT headers */
  @Value.Default
  default Collection<String> getAllowedJwtAlgorithms() {
    return List.of();
  }

  /** List of URIs that are allowable in jku headers of JWTs */
  @Value.Default
  default Collection<URI> getAllowedJwksUris() {
    return List.of();
  }

  /** List of URIs that are allowable in iss claims of JWTs */
  @Value.Default
  default Collection<URI> getAllowedJwtIssuers() {
    return List.of();
  }

  boolean getAuthorizationChangeEventsEnabled();

  Optional<String> getAuthorizationChangeEventTopicName();

<<<<<<< HEAD
  Optional<KmsConfiguration> getKmsConfiguration();

  @PropertiesInterfaceStyle
  interface KmsConfiguration {
    String getServiceGoogleProject();

    String getKeyRingId();

    String getKeyId();

    String getKeyRingLocation();

    /** How often the ssh private key needs to be re-encrypted with a new version of the KMS key. */
    @Value.Default
    default Duration getSshKeyPairRefreshDuration() {
      return Duration.ofDays(90);
    }
  }
=======
  @Nullable
  KmsConfiguration getKmsConfiguration();
>>>>>>> c469eb62
}<|MERGE_RESOLUTION|>--- conflicted
+++ resolved
@@ -50,27 +50,6 @@
 
   Optional<String> getAuthorizationChangeEventTopicName();
 
-<<<<<<< HEAD
-  Optional<KmsConfiguration> getKmsConfiguration();
-
-  @PropertiesInterfaceStyle
-  interface KmsConfiguration {
-    String getServiceGoogleProject();
-
-    String getKeyRingId();
-
-    String getKeyId();
-
-    String getKeyRingLocation();
-
-    /** How often the ssh private key needs to be re-encrypted with a new version of the KMS key. */
-    @Value.Default
-    default Duration getSshKeyPairRefreshDuration() {
-      return Duration.ofDays(90);
-    }
-  }
-=======
   @Nullable
   KmsConfiguration getKmsConfiguration();
->>>>>>> c469eb62
 }