--- conflicted
+++ resolved
@@ -29,35 +29,6 @@
     implements OauthApi {
 
   @Override
-<<<<<<< HEAD
-  public ResponseEntity<LinkInfo> getLink(Provider provider) {
-    var samUser = samUserFactory.from(request);
-
-    var linkedAccount =
-        linkedAccountService.getLinkedAccount(samUser.getSubjectId(), provider.toString());
-    return ResponseEntity.of(linkedAccount.map(OpenApiConverters.Output::convert));
-  }
-
-  @Override
-  public ResponseEntity<Void> deleteLink(Provider providerName) {
-    var samUser = samUserFactory.from(request);
-    var deletedLink = providerService.deleteLink(samUser.getSubjectId(), providerName.toString());
-
-    auditLogger.logEvent(
-        new AuditLogEvent.Builder()
-            .auditLogEventType(AuditLogEventType.LinkDeleted)
-            .providerName(providerName.toString())
-            .userId(samUser.getSubjectId())
-            .clientIP(request.getRemoteAddr())
-            .externalUserId(deletedLink.getExternalUserId())
-            .build());
-
-    return ResponseEntity.ok().build();
-  }
-
-  @Override
-  public ResponseEntity<String> getAuthorizationUrl(Provider providerName, String redirectUri) {
-=======
   public ResponseEntity<List<String>> listProviders() {
     var providerNames = new ArrayList<>(providerService.getProviderList());
     Collections.sort(providerNames);
@@ -74,7 +45,6 @@
 
   @Override
   public ResponseEntity<String> getAuthorizationUrl(Provider provider, String redirectUri) {
->>>>>>> 08a7a8e8
     var samUser = samUserFactory.from(request);
 
     var authorizationUrl =
