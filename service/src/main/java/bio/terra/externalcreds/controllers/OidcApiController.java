package bio.terra.externalcreds.controllers;

import bio.terra.common.exception.UnauthorizedException;
import bio.terra.common.iam.BearerTokenParser;
import bio.terra.externalcreds.ExternalCredsException;
import bio.terra.externalcreds.generated.api.OidcApi;
import bio.terra.externalcreds.generated.model.LinkInfo;
import bio.terra.externalcreds.models.LinkedAccount;
import bio.terra.externalcreds.services.LinkedAccountService;
import bio.terra.externalcreds.services.ProviderService;
<<<<<<< HEAD
import bio.terra.externalcreds.services.SamService;
import java.time.OffsetDateTime;
import java.time.ZoneId;
=======
import com.fasterxml.jackson.core.JsonProcessingException;
import com.fasterxml.jackson.databind.ObjectMapper;
>>>>>>> b0802beb
import java.util.ArrayList;
import java.util.Collections;
import java.util.List;
import java.util.Set;
<<<<<<< HEAD
import javax.servlet.http.HttpServletRequest;
import org.broadinstitute.dsde.workbench.client.sam.ApiException;
=======
import lombok.SneakyThrows;
>>>>>>> b0802beb
import org.springframework.http.HttpStatus;
import org.springframework.http.ResponseEntity;
import org.springframework.stereotype.Controller;

@Controller
public class OidcApiController implements OidcApi {

  private final ProviderService providerService;
<<<<<<< HEAD
  private final LinkedAccountService linkedAccountService;
  private final SamService samService;
  private final HttpServletRequest request;

  public OidcApiController(
      ProviderService providerService,
      LinkedAccountService linkedAccountService,
      SamService samService,
      HttpServletRequest request) {
    this.providerService = providerService;
    this.linkedAccountService = linkedAccountService;
    this.samService = samService;
    this.request = request;
  }

  private String getUserIdFromSam() {
    try {
      String header = request.getHeader("authorization");
      if (header == null) throw new UnauthorizedException("User is not authorized");
      String accessToken = BearerTokenParser.parse(header);

      return samService.samUsersApi(accessToken).getUserStatusInfo().getUserSubjectId();
    } catch (ApiException e) {
      if (e.getCode() == HttpStatus.NOT_FOUND.value()) {
        throw new ExternalCredsException(e, HttpStatus.FORBIDDEN);
      } else {
        throw new ExternalCredsException(e, HttpStatus.INTERNAL_SERVER_ERROR);
      }
    }
=======
  private final ObjectMapper mapper;

  public OidcApiController(ProviderService providerService, ObjectMapper mapper) {
    this.providerService = providerService;
    this.mapper = mapper;
>>>>>>> b0802beb
  }

  @Override
  public ResponseEntity<List<String>> listProviders() {
    List<String> providers = new ArrayList<>(providerService.getProviderList());
    Collections.sort(providers);

    return new ResponseEntity<>(providers, HttpStatus.OK);
  }

  // Because we're just processing String -> json string, there shouldn't be any conversion issue.
  @SneakyThrows(JsonProcessingException.class)
  @Override
  public ResponseEntity<LinkInfo> getLink(String provider) {
    String userId = getUserIdFromSam();
    LinkedAccount linkedAccount = linkedAccountService.getLinkedAccount(userId, provider);
    if (linkedAccount == null) {
      return new ResponseEntity<>(HttpStatus.NOT_FOUND);
    }
    OffsetDateTime expTime =
        OffsetDateTime.ofInstant(linkedAccount.getExpires().toInstant(), ZoneId.of("UTC"));
    LinkInfo linkInfo =
        new LinkInfo()
            .externalUserId(linkedAccount.getExternalUserId())
            .expirationTimestamp(expTime);

    return new ResponseEntity<>(linkInfo, HttpStatus.OK);
  }

  @Override
  public ResponseEntity<String> getAuthUrl(
      String provider, List<String> scopes, String redirectUri, String state) {
    String authorizationUrl =
        providerService.getProviderAuthorizationUrl(
            provider, redirectUri, Set.copyOf(scopes), state);

    if (authorizationUrl == null) {
      return ResponseEntity.notFound().build();
    } else {
      // We explicitly run this through the mapper because otherwise it's treated as text/plain, and
      // not correctly quoted to be valid json.
      return new ResponseEntity<>(mapper.writeValueAsString(authorizationUrl), HttpStatus.OK);
    }
  }
}<|MERGE_RESOLUTION|>--- conflicted
+++ resolved
@@ -8,24 +8,18 @@
 import bio.terra.externalcreds.models.LinkedAccount;
 import bio.terra.externalcreds.services.LinkedAccountService;
 import bio.terra.externalcreds.services.ProviderService;
-<<<<<<< HEAD
 import bio.terra.externalcreds.services.SamService;
+import com.fasterxml.jackson.core.JsonProcessingException;
+import com.fasterxml.jackson.databind.ObjectMapper;
 import java.time.OffsetDateTime;
 import java.time.ZoneId;
-=======
-import com.fasterxml.jackson.core.JsonProcessingException;
-import com.fasterxml.jackson.databind.ObjectMapper;
->>>>>>> b0802beb
 import java.util.ArrayList;
 import java.util.Collections;
 import java.util.List;
 import java.util.Set;
-<<<<<<< HEAD
 import javax.servlet.http.HttpServletRequest;
+import lombok.SneakyThrows;
 import org.broadinstitute.dsde.workbench.client.sam.ApiException;
-=======
-import lombok.SneakyThrows;
->>>>>>> b0802beb
 import org.springframework.http.HttpStatus;
 import org.springframework.http.ResponseEntity;
 import org.springframework.stereotype.Controller;
@@ -34,20 +28,22 @@
 public class OidcApiController implements OidcApi {
 
   private final ProviderService providerService;
-<<<<<<< HEAD
   private final LinkedAccountService linkedAccountService;
   private final SamService samService;
   private final HttpServletRequest request;
+  private final ObjectMapper mapper;
 
   public OidcApiController(
       ProviderService providerService,
       LinkedAccountService linkedAccountService,
       SamService samService,
-      HttpServletRequest request) {
+      HttpServletRequest request,
+      ObjectMapper mapper) {
     this.providerService = providerService;
     this.linkedAccountService = linkedAccountService;
     this.samService = samService;
     this.request = request;
+    this.mapper = mapper;
   }
 
   private String getUserIdFromSam() {
@@ -64,13 +60,6 @@
         throw new ExternalCredsException(e, HttpStatus.INTERNAL_SERVER_ERROR);
       }
     }
-=======
-  private final ObjectMapper mapper;
-
-  public OidcApiController(ProviderService providerService, ObjectMapper mapper) {
-    this.providerService = providerService;
-    this.mapper = mapper;
->>>>>>> b0802beb
   }
 
   @Override
@@ -81,8 +70,6 @@
     return new ResponseEntity<>(providers, HttpStatus.OK);
   }
 
-  // Because we're just processing String -> json string, there shouldn't be any conversion issue.
-  @SneakyThrows(JsonProcessingException.class)
   @Override
   public ResponseEntity<LinkInfo> getLink(String provider) {
     String userId = getUserIdFromSam();
@@ -100,6 +87,8 @@
     return new ResponseEntity<>(linkInfo, HttpStatus.OK);
   }
 
+  // Because we're just processing String -> json string, there shouldn't be any conversion issue.
+  @SneakyThrows(JsonProcessingException.class)
   @Override
   public ResponseEntity<String> getAuthUrl(
       String provider, List<String> scopes, String redirectUri, String state) {
