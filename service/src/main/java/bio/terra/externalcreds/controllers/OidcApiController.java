--- conflicted
+++ resolved
@@ -9,11 +9,8 @@
 import bio.terra.externalcreds.services.LinkedAccountService;
 import bio.terra.externalcreds.services.ProviderService;
 import bio.terra.externalcreds.services.SamService;
-<<<<<<< HEAD
-=======
 import com.fasterxml.jackson.core.JsonProcessingException;
 import com.fasterxml.jackson.databind.ObjectMapper;
->>>>>>> 9a1f4d14
 import java.time.OffsetDateTime;
 import java.time.ZoneId;
 import java.util.ArrayList;
@@ -34,18 +31,6 @@
   private final LinkedAccountService linkedAccountService;
   private final ObjectMapper mapper;
   private final ProviderService providerService;
-<<<<<<< HEAD
-  private final LinkedAccountService linkedAccountService;
-  private final SamService samService;
-
-  public OidcApiController(
-      ProviderService providerService,
-      LinkedAccountService linkedAccountService,
-      SamService samService) {
-    this.providerService = providerService;
-    this.linkedAccountService = linkedAccountService;
-    this.samService = samService;
-=======
   private final SamService samService;
 
   public OidcApiController(
@@ -75,7 +60,6 @@
               ? HttpStatus.FORBIDDEN
               : HttpStatus.INTERNAL_SERVER_ERROR);
     }
->>>>>>> 9a1f4d14
   }
 
   @Override
@@ -122,31 +106,14 @@
   }
 
   @Override
-  public ResponseEntity<LinkInfo> getLink(String provider) {
-    String userId = samService.getUserIdFromSam();
-    LinkedAccount linkedAccount = linkedAccountService.getLinkedAccount(userId, provider);
-    if (linkedAccount == null) {
-      return new ResponseEntity<>(HttpStatus.NOT_FOUND);
-    }
-    OffsetDateTime expTime =
-        OffsetDateTime.ofInstant(linkedAccount.getExpires().toInstant(), ZoneId.of("UTC"));
-    LinkInfo linkInfo =
-        new LinkInfo()
-            .externalUserId(linkedAccount.getExternalUserId())
-            .expirationTimestamp(expTime);
-
-    return new ResponseEntity<>(linkInfo, HttpStatus.OK);
-  }
-
-  @Override
   public ResponseEntity<Void> deleteLink(String provider) {
     // TODO: think about making "provider"/"providerId" phrasing consistent (change in DB?)
-    String userId = samService.getUserIdFromSam();
+    String userId = getUserIdFromSam();
     boolean recordDeleted = linkedAccountService.deleteLinkedAccount(userId, provider);
     if (recordDeleted) {
       return new ResponseEntity<>(HttpStatus.OK);
     } else {
       return new ResponseEntity<>(HttpStatus.NOT_FOUND);
     }
-    }
+  }
 }