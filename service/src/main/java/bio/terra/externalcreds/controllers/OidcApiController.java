--- conflicted
+++ resolved
@@ -5,11 +5,8 @@
 import bio.terra.externalcreds.ExternalCredsException;
 import bio.terra.externalcreds.generated.api.OidcApi;
 import bio.terra.externalcreds.generated.model.LinkInfo;
-<<<<<<< HEAD
 import bio.terra.externalcreds.models.LinkedAccount;
 import bio.terra.externalcreds.models.LinkedAccountWithPassportAndVisas;
-=======
->>>>>>> 07c2b80f
 import bio.terra.externalcreds.services.LinkedAccountService;
 import bio.terra.externalcreds.services.ProviderService;
 import bio.terra.externalcreds.services.SamService;
@@ -92,15 +89,12 @@
     if (linkedAccount == null) {
       return ResponseEntity.notFound().build();
     }
-<<<<<<< HEAD
-=======
     val expTime =
         OffsetDateTime.ofInstant(linkedAccount.getExpires().toInstant(), ZoneId.of("UTC"));
     val linkInfo =
         new LinkInfo()
             .externalUserId(linkedAccount.getExternalUserId())
             .expirationTimestamp(expTime);
->>>>>>> 07c2b80f
 
     return ResponseEntity.ok(getLinkInfoFromLinkedAccount(linkedAccount));
   }
