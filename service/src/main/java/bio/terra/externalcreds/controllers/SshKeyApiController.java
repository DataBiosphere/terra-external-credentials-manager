--- conflicted
+++ resolved
@@ -12,15 +12,6 @@
 public class SshKeyApiController implements SshKeyApi {
 
   public SshKeyApiController() {}
-<<<<<<< HEAD
-
-  @Override
-  public ResponseEntity<Void> getGitHubSshKey() {
-    return null;
-  }
-=======
->>>>>>> 7f447a90
-
   @Override
   public ResponseEntity<Void> deleteSshKey(SshKeyType provider) {
     throw new UnsupportedOperationException("not implemented");
