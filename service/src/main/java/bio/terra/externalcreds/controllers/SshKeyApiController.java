package bio.terra.externalcreds.controllers;

import static bio.terra.externalcreds.controllers.UserStatusInfoUtils.getUserIdFromSam;

import bio.terra.externalcreds.auditLogging.AuditLogEvent;
import bio.terra.externalcreds.auditLogging.AuditLogEventType;
import bio.terra.externalcreds.auditLogging.AuditLogger;
import bio.terra.externalcreds.generated.api.SshKeyPairApi;
import bio.terra.externalcreds.generated.model.SshKeyPair;
import bio.terra.externalcreds.generated.model.SshKeyPairType;
import bio.terra.externalcreds.services.SamService;
import bio.terra.externalcreds.services.SshKeyPairService;
import javax.servlet.http.HttpServletRequest;
import org.springframework.http.ResponseEntity;
import org.springframework.stereotype.Controller;

@Controller
<<<<<<< HEAD
public class SshKeyApiController implements SshKeyPairApi {

  private final HttpServletRequest request;
  private final SamService samService;
  private final SshKeyPairService sshKeyPairService;
  private final AuditLogger auditLogger;

  public SshKeyApiController(
      HttpServletRequest request,
      SamService samService,
      SshKeyPairService sshKeyPairService,
      AuditLogger auditLogger) {
    this.request = request;
    this.samService = samService;
    this.sshKeyPairService = sshKeyPairService;
    this.auditLogger = auditLogger;
  }
=======
public record SshKeyApiController(
    HttpServletRequest request, SamService samService, SshKeyPairService sshKeyPairService)
    implements SshKeyPairApi {
>>>>>>> 14679887

  @Override
  public ResponseEntity<Void> deleteSshKeyPair(SshKeyPairType type) {
    var userId = getUserIdFromSam(request, samService);

    var auditLoggerBuilder =
        new AuditLogEvent.Builder()
            .sshKeyPairType(type.name())
            .userId(userId)
            .clientIP(request.getRemoteAddr());
    try {
      sshKeyPairService.deleteSshKeyPair(userId, type);
      auditLogger.logEvent(
          auditLoggerBuilder.auditLogEventType(AuditLogEventType.SshKayPairDeleted).build());
      return ResponseEntity.ok().build();
    } catch (Exception e) {
      auditLogger.logEvent(
          auditLoggerBuilder.auditLogEventType(AuditLogEventType.SshKeyPairDeletionFailed).build());
      throw e;
    }
  }

  @Override
  public ResponseEntity<SshKeyPair> getSshKeyPair(SshKeyPairType type) {
<<<<<<< HEAD
    var userId = getUserIdFromSam(request, samService);
    var auditLogEventBuilder =
        new AuditLogEvent.Builder()
            .sshKeyPairType(type.name())
            .userId(userId)
            .clientIP(request.getRemoteAddr());
    try {
      var sshKeyPair = sshKeyPairService.getSshKeyPair(userId, type);
      auditLogger.logEvent(
          auditLogEventBuilder.auditLogEventType(AuditLogEventType.GetSshKeyPairSucceeded).build());
      return new ResponseEntity(convert(sshKeyPair), HttpStatus.OK);
    } catch (Exception e) {
      auditLogger.logEvent(
          auditLogEventBuilder.auditLogEventType(AuditLogEventType.GetSshKeyPairFailed).build());
      throw e;
    }
=======
    var sshKeyPair = sshKeyPairService.getSshKeyPair(getUserIdFromSam(request, samService), type);
    return ResponseEntity.of(sshKeyPair.map(OpenApiConverters.Output::convert));
>>>>>>> 14679887
  }

  @Override
  public ResponseEntity<SshKeyPair> putSshKeyPair(SshKeyPairType type, SshKeyPair body) {
    var sshKeyPair =
        sshKeyPairService.putSshKeyPair(getUserIdFromSam(request, samService), type, body);
    return ResponseEntity.ok(OpenApiConverters.Output.convert(sshKeyPair));
  }

  @Override
  public ResponseEntity<SshKeyPair> generateSshKeyPair(SshKeyPairType type, String email) {
    var sshKeyPair =
        sshKeyPairService.generateSshKeyPair(getUserIdFromSam(request, samService), email, type);
    return ResponseEntity.ok(OpenApiConverters.Output.convert(sshKeyPair));
  }

  @Override
  public ResponseEntity<SshKeyPair> generateSshKeyPair(SshKeyPairType type, String email) {
    var userId = getUserIdFromSam(request, samService);
    var auditLogEventBuilder =
        new AuditLogEvent.Builder().userId(userId).clientIP(request.getRemoteAddr());
    try {
      var generatedKey = sshKeyPairService.generateSshKeyPair(userId, email, type);
      auditLogger.logEvent(
          auditLogEventBuilder
              .auditLogEventType(AuditLogEventType.SshKeyPairCreated)
              .sshKeyPairType(generatedKey.getType().name())
              .build());
      return new ResponseEntity(convert(generatedKey), HttpStatus.OK);
    } catch (Exception e) {
      auditLogger.logEvent(
          auditLogEventBuilder
              .auditLogEventType(AuditLogEventType.SshKeyPairCreationFailed)
              .build());
      throw e;
    }
  }
}<|MERGE_RESOLUTION|>--- conflicted
+++ resolved
@@ -15,29 +15,12 @@
 import org.springframework.stereotype.Controller;
 
 @Controller
-<<<<<<< HEAD
-public class SshKeyApiController implements SshKeyPairApi {
-
-  private final HttpServletRequest request;
-  private final SamService samService;
-  private final SshKeyPairService sshKeyPairService;
-  private final AuditLogger auditLogger;
-
-  public SshKeyApiController(
-      HttpServletRequest request,
-      SamService samService,
-      SshKeyPairService sshKeyPairService,
-      AuditLogger auditLogger) {
-    this.request = request;
-    this.samService = samService;
-    this.sshKeyPairService = sshKeyPairService;
-    this.auditLogger = auditLogger;
-  }
-=======
 public record SshKeyApiController(
-    HttpServletRequest request, SamService samService, SshKeyPairService sshKeyPairService)
+    HttpServletRequest request,
+    SamService samService,
+    SshKeyPairService sshKeyPairService,
+    AuditLogger auditLogger)
     implements SshKeyPairApi {
->>>>>>> 14679887
 
   @Override
   public ResponseEntity<Void> deleteSshKeyPair(SshKeyPairType type) {
@@ -62,7 +45,6 @@
 
   @Override
   public ResponseEntity<SshKeyPair> getSshKeyPair(SshKeyPairType type) {
-<<<<<<< HEAD
     var userId = getUserIdFromSam(request, samService);
     var auditLogEventBuilder =
         new AuditLogEvent.Builder()
@@ -73,29 +55,18 @@
       var sshKeyPair = sshKeyPairService.getSshKeyPair(userId, type);
       auditLogger.logEvent(
           auditLogEventBuilder.auditLogEventType(AuditLogEventType.GetSshKeyPairSucceeded).build());
-      return new ResponseEntity(convert(sshKeyPair), HttpStatus.OK);
+      return ResponseEntity.ok(OpenApiConverters.Output.convert(sshKeyPair));
     } catch (Exception e) {
       auditLogger.logEvent(
           auditLogEventBuilder.auditLogEventType(AuditLogEventType.GetSshKeyPairFailed).build());
       throw e;
     }
-=======
-    var sshKeyPair = sshKeyPairService.getSshKeyPair(getUserIdFromSam(request, samService), type);
-    return ResponseEntity.of(sshKeyPair.map(OpenApiConverters.Output::convert));
->>>>>>> 14679887
   }
 
   @Override
   public ResponseEntity<SshKeyPair> putSshKeyPair(SshKeyPairType type, SshKeyPair body) {
     var sshKeyPair =
         sshKeyPairService.putSshKeyPair(getUserIdFromSam(request, samService), type, body);
-    return ResponseEntity.ok(OpenApiConverters.Output.convert(sshKeyPair));
-  }
-
-  @Override
-  public ResponseEntity<SshKeyPair> generateSshKeyPair(SshKeyPairType type, String email) {
-    var sshKeyPair =
-        sshKeyPairService.generateSshKeyPair(getUserIdFromSam(request, samService), email, type);
     return ResponseEntity.ok(OpenApiConverters.Output.convert(sshKeyPair));
   }
 
@@ -111,7 +82,7 @@
               .auditLogEventType(AuditLogEventType.SshKeyPairCreated)
               .sshKeyPairType(generatedKey.getType().name())
               .build());
-      return new ResponseEntity(convert(generatedKey), HttpStatus.OK);
+      return ResponseEntity.ok(OpenApiConverters.Output.convert(generatedKey));
     } catch (Exception e) {
       auditLogger.logEvent(
           auditLogEventBuilder
