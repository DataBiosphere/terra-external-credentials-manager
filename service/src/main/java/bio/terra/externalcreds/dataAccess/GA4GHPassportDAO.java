package bio.terra.externalcreds.dataAccess;

import bio.terra.externalcreds.config.ExternalCredsConfig;
import bio.terra.externalcreds.models.GA4GHPassport;
import java.sql.ResultSet;
import java.sql.SQLException;
import java.util.Optional;
import lombok.extern.slf4j.Slf4j;
import org.springframework.dao.support.DataAccessUtils;
import org.springframework.jdbc.core.RowMapper;
import org.springframework.jdbc.core.namedparam.MapSqlParameterSource;
import org.springframework.jdbc.core.namedparam.NamedParameterJdbcTemplate;
import org.springframework.jdbc.support.GeneratedKeyHolder;
import org.springframework.stereotype.Repository;

@Repository
@Slf4j
public class GA4GHPassportDAO {

  private final NamedParameterJdbcTemplate jdbcTemplate;
  private final ExternalCredsConfig externalCredsConfig;

  public GA4GHPassportDAO(
      NamedParameterJdbcTemplate jdbcTemplate, ExternalCredsConfig externalCredsConfig) {
    this.jdbcTemplate = jdbcTemplate;
    this.externalCredsConfig = externalCredsConfig;
  }

  /**
   * Deletes the passport for the given linked account.
   *
   * @param linkedAccountId id of the linked account
   * @return true if a passport was deleted
   */
  public boolean deletePassport(int linkedAccountId) {
    var namedParameters = new MapSqlParameterSource("linkedAccountId", linkedAccountId);
    var query = "DELETE FROM ga4gh_passport WHERE linked_account_id = :linkedAccountId";
    return jdbcTemplate.update(query, namedParameters) > 0;
  }

  public GA4GHPassport insertPassport(GA4GHPassport passport) {
    var query =
        "INSERT INTO ga4gh_passport (linked_account_id, jwt, expires)"
            + " VALUES (:linkedAccountId, :jwt, :expires)"
            + " RETURNING id";

    var namedParameters =
        new MapSqlParameterSource()
            .addValue("linkedAccountId", passport.getLinkedAccountId().orElseThrow())
            .addValue("jwt", passport.getJwt())
            .addValue("expires", passport.getExpires());

    // generatedKeyHolder will hold the id returned by the query as specified by the RETURNING
    // clause
    var generatedKeyHolder = new GeneratedKeyHolder();
    jdbcTemplate.update(query, namedParameters, generatedKeyHolder);

    return passport.withId(generatedKeyHolder.getKey().intValue());
  }

  public Optional<GA4GHPassport> getPassport(String userId, String providerName) {
    var namedParameters =
        new MapSqlParameterSource("userId", userId).addValue("providerName", providerName);
    var query =
        "SELECT p.* FROM ga4gh_passport p"
            + " INNER JOIN linked_account la ON la.id = p.linked_account_id"
            + " WHERE la.user_id = :userId"
            + " AND la.provider_name = :providerName";
    return Optional.ofNullable(
        DataAccessUtils.singleResult(
            jdbcTemplate.query(query, namedParameters, new GA4GHPassportRowMapper())));
  }

<<<<<<< HEAD
  public List<PassportVerificationDetails> getPassportsWithUnvalidatedAccessTokenVisas(
      Timestamp validationCutoff) {
    var namedParameters = new MapSqlParameterSource("validationCutoff", validationCutoff);

    var query =
        "SELECT DISTINCT la.id as linked_account_id, la.provider_name, p.jwt as passport_jwt FROM linked_account la"
            + " JOIN ga4gh_passport p"
            + " ON p.linked_account_id = la.id"
            + " JOIN ga4gh_visa v"
            + " ON v.passport_id = p.id"
            + " WHERE v.token_type = "
            + String.format("'%s'", TokenTypeEnum.access_token)
            + " AND v.last_validated <= :validationCutoff";

    return jdbcTemplate.query(query, namedParameters, new PassportVerificationDetailsRowMapper());
  }

=======
>>>>>>> 1b0b7417
  private static class GA4GHPassportRowMapper implements RowMapper<GA4GHPassport> {

    @Override
    public GA4GHPassport mapRow(ResultSet rs, int rowNum) throws SQLException {
      return new GA4GHPassport.Builder()
          .id(rs.getInt("id"))
          .linkedAccountId(rs.getInt("linked_account_id"))
          .jwt(rs.getString("jwt"))
          .expires(rs.getTimestamp("expires"))
          .build();
    }
  }
<<<<<<< HEAD

  private static class PassportVerificationDetailsRowMapper
      implements RowMapper<PassportVerificationDetails> {

    @Override
    public PassportVerificationDetails mapRow(ResultSet rs, int rowNum) throws SQLException {
      return new PassportVerificationDetails.Builder()
          .linkedAccountId(rs.getInt("linked_account_id"))
          .providerName(rs.getString("provider_name"))
          .passportJwt(rs.getString("passport_jwt"))
          .build();
    }
  }
=======
>>>>>>> 1b0b7417
}<|MERGE_RESOLUTION|>--- conflicted
+++ resolved
@@ -71,26 +71,6 @@
             jdbcTemplate.query(query, namedParameters, new GA4GHPassportRowMapper())));
   }
 
-<<<<<<< HEAD
-  public List<PassportVerificationDetails> getPassportsWithUnvalidatedAccessTokenVisas(
-      Timestamp validationCutoff) {
-    var namedParameters = new MapSqlParameterSource("validationCutoff", validationCutoff);
-
-    var query =
-        "SELECT DISTINCT la.id as linked_account_id, la.provider_name, p.jwt as passport_jwt FROM linked_account la"
-            + " JOIN ga4gh_passport p"
-            + " ON p.linked_account_id = la.id"
-            + " JOIN ga4gh_visa v"
-            + " ON v.passport_id = p.id"
-            + " WHERE v.token_type = "
-            + String.format("'%s'", TokenTypeEnum.access_token)
-            + " AND v.last_validated <= :validationCutoff";
-
-    return jdbcTemplate.query(query, namedParameters, new PassportVerificationDetailsRowMapper());
-  }
-
-=======
->>>>>>> 1b0b7417
   private static class GA4GHPassportRowMapper implements RowMapper<GA4GHPassport> {
 
     @Override
@@ -103,20 +83,4 @@
           .build();
     }
   }
-<<<<<<< HEAD
-
-  private static class PassportVerificationDetailsRowMapper
-      implements RowMapper<PassportVerificationDetails> {
-
-    @Override
-    public PassportVerificationDetails mapRow(ResultSet rs, int rowNum) throws SQLException {
-      return new PassportVerificationDetails.Builder()
-          .linkedAccountId(rs.getInt("linked_account_id"))
-          .providerName(rs.getString("provider_name"))
-          .passportJwt(rs.getString("passport_jwt"))
-          .build();
-    }
-  }
-=======
->>>>>>> 1b0b7417
 }