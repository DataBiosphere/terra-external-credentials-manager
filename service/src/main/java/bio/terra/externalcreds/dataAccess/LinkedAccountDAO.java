package bio.terra.externalcreds.dataAccess;

import bio.terra.externalcreds.models.LinkedAccount;
import java.sql.ResultSet;
import java.sql.SQLException;
import lombok.extern.slf4j.Slf4j;
import lombok.val;
import org.springframework.dao.support.DataAccessUtils;
import org.springframework.jdbc.core.RowMapper;
import org.springframework.jdbc.core.namedparam.MapSqlParameterSource;
import org.springframework.jdbc.core.namedparam.NamedParameterJdbcTemplate;
<<<<<<< HEAD
import org.springframework.jdbc.core.namedparam.SqlParameterSource;
import org.springframework.jdbc.support.GeneratedKeyHolder;
=======
>>>>>>> 07c2b80f
import org.springframework.stereotype.Repository;

@Repository
@Slf4j
public class LinkedAccountDAO {

  final NamedParameterJdbcTemplate jdbcTemplate;

  public LinkedAccountDAO(NamedParameterJdbcTemplate jdbcTemplate) {
    this.jdbcTemplate = jdbcTemplate;
  }

  public LinkedAccount getLinkedAccount(String userId, String providerId) {
    val namedParameters =
        new MapSqlParameterSource().addValue("userId", userId).addValue("providerId", providerId);
    val query =
        "SELECT * FROM linked_account WHERE user_id = :userId and provider_id = :providerId";
    return DataAccessUtils.singleResult(
        jdbcTemplate.query(query, namedParameters, new LinkedAccountRowMapper()));
  }

<<<<<<< HEAD
  public LinkedAccount upsertLinkedAccount(LinkedAccount linkedAccount) {
    String query =
        "INSERT INTO linked_account (user_id, provider_id, refresh_token, expires, external_user_id)"
            + " VALUES (:userId, :providerId, :refreshToken, :expires, :externalUserId)"
            + " ON CONFLICT (user_id, provider_id) DO UPDATE SET"
            + " refresh_token = excluded.refresh_token,"
            + " expires = excluded.expires,"
            + " external_user_id = excluded.external_user_id"
            + " RETURNING id";

    SqlParameterSource namedParameters =
=======
  public void createLinkedAccount(LinkedAccount linkedAccount) {
    val query =
        "INSERT INTO linked_account (user_id, provider_id, refresh_token, expires, external_user_id)"
            + " VALUES (:userId, :providerId, :refreshToken, :expires, :externalUserId)";
    val namedParameters =
>>>>>>> 07c2b80f
        new MapSqlParameterSource()
            .addValue("userId", linkedAccount.getUserId())
            .addValue("providerId", linkedAccount.getProviderId())
            .addValue("refreshToken", linkedAccount.getRefreshToken())
            .addValue("expires", linkedAccount.getExpires())
            .addValue("externalUserId", linkedAccount.getExternalUserId());

    // generatedKeyHolder will hold the id returned by the query as specified by the RETURNING
    // clause
    GeneratedKeyHolder generatedKeyHolder = new GeneratedKeyHolder();
    jdbcTemplate.update(query, namedParameters, generatedKeyHolder);

    return linkedAccount.withId(generatedKeyHolder.getKey().intValue());
  }

  private static class LinkedAccountRowMapper implements RowMapper<LinkedAccount> {

    @Override
    public LinkedAccount mapRow(ResultSet rs, int rowNum) throws SQLException {
      return LinkedAccount.builder()
          .id(rs.getInt("id"))
          .userId(rs.getString("user_id"))
          .providerId(rs.getString("provider_id"))
          .refreshToken(rs.getString("refresh_token"))
          .expires(rs.getTimestamp("expires"))
          .externalUserId(rs.getString("external_user_id"))
          .build();
    }
  }
}<|MERGE_RESOLUTION|>--- conflicted
+++ resolved
@@ -9,11 +9,8 @@
 import org.springframework.jdbc.core.RowMapper;
 import org.springframework.jdbc.core.namedparam.MapSqlParameterSource;
 import org.springframework.jdbc.core.namedparam.NamedParameterJdbcTemplate;
-<<<<<<< HEAD
 import org.springframework.jdbc.core.namedparam.SqlParameterSource;
 import org.springframework.jdbc.support.GeneratedKeyHolder;
-=======
->>>>>>> 07c2b80f
 import org.springframework.stereotype.Repository;
 
 @Repository
@@ -35,9 +32,8 @@
         jdbcTemplate.query(query, namedParameters, new LinkedAccountRowMapper()));
   }
 
-<<<<<<< HEAD
   public LinkedAccount upsertLinkedAccount(LinkedAccount linkedAccount) {
-    String query =
+    val query =
         "INSERT INTO linked_account (user_id, provider_id, refresh_token, expires, external_user_id)"
             + " VALUES (:userId, :providerId, :refreshToken, :expires, :externalUserId)"
             + " ON CONFLICT (user_id, provider_id) DO UPDATE SET"
@@ -46,14 +42,7 @@
             + " external_user_id = excluded.external_user_id"
             + " RETURNING id";
 
-    SqlParameterSource namedParameters =
-=======
-  public void createLinkedAccount(LinkedAccount linkedAccount) {
-    val query =
-        "INSERT INTO linked_account (user_id, provider_id, refresh_token, expires, external_user_id)"
-            + " VALUES (:userId, :providerId, :refreshToken, :expires, :externalUserId)";
     val namedParameters =
->>>>>>> 07c2b80f
         new MapSqlParameterSource()
             .addValue("userId", linkedAccount.getUserId())
             .addValue("providerId", linkedAccount.getProviderId())
