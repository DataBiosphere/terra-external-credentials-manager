--- conflicted
+++ resolved
@@ -7,10 +7,7 @@
 import java.sql.SQLException;
 import java.sql.Timestamp;
 import java.time.Instant;
-<<<<<<< HEAD
 import java.util.List;
-=======
->>>>>>> b706e262
 import java.util.Objects;
 import java.util.Optional;
 import org.springframework.dao.support.DataAccessUtils;
@@ -68,25 +65,6 @@
             + " expires = excluded.expires"
             + " RETURNING id";
 
-<<<<<<< HEAD
-    var sshPrivateKey = sshKeyPairInternal.getPrivateKey();
-    var namedParameters = new MapSqlParameterSource();
-    var kmsConfiguration = externalCredsConfig.getKmsConfiguration();
-    if (kmsConfiguration.isPresent()) {
-      // Record the timestamp when the key is encrypted.
-      namedParameters.addValue(
-          "expires",
-          Timestamp.from(
-              Instant.now().plus(kmsConfiguration.get().getSshKeyPairRefreshDuration())));
-      sshPrivateKey = kmsEncryptDecryptHelper.encryptSymmetric(sshPrivateKey);
-    }
-    namedParameters
-        .addValue("userId", sshKeyPairInternal.getUserId())
-        .addValue("type", sshKeyPairInternal.getType().name())
-        .addValue("privateKey", sshPrivateKey)
-        .addValue("publicKey", sshKeyPairInternal.getPublicKey())
-        .addValue("externalUserEmail", sshKeyPairInternal.getExternalUserEmail());
-=======
     var namedParameters =
         new MapSqlParameterSource()
             .addValue("userId", sshKeyPairInternal.getUserId())
@@ -96,7 +74,6 @@
                 kmsEncryptDecryptHelper.encryptSymmetric(sshKeyPairInternal.getPrivateKey()))
             .addValue("publicKey", sshKeyPairInternal.getPublicKey())
             .addValue("externalUserEmail", sshKeyPairInternal.getExternalUserEmail());
->>>>>>> b706e262
 
     var kmsConfiguration = externalCredsConfig.getKmsConfiguration();
     if (kmsConfiguration.isPresent()) {
@@ -137,12 +114,7 @@
     @Override
     public SshKeyPairInternal mapRow(ResultSet rs, int rowNum) throws SQLException {
       String privateKey = rs.getString("private_key");
-<<<<<<< HEAD
-      if (externalCredsConfig.getKmsConfiguration().isPresent()
-          && rs.getTimestamp("expires") != null) {
-=======
       if (rs.getTimestamp("expires") != null) {
->>>>>>> b706e262
         privateKey = kmsEncryptDecryptHelper.decryptSymmetric(privateKey);
       }
       return new SshKeyPairInternal.Builder()
