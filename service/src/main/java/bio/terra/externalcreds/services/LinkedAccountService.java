--- conflicted
+++ resolved
@@ -36,14 +36,11 @@
     return linkedAccountDAO.getLinkedAccount(linkedAccountId);
   }
 
-<<<<<<< HEAD
   @ReadTransaction
   public Optional<LinkedAccount> getLinkedAccount(String userId, String providerId) {
     return linkedAccountDAO.getLinkedAccount(userId, providerId);
   }
 
-=======
->>>>>>> 6e362a2f
   @WriteTransaction
   public LinkedAccountWithPassportAndVisas upsertLinkedAccountWithPassportAndVisas(
       LinkedAccountWithPassportAndVisas linkedAccountWithPassportAndVisas) {
@@ -67,23 +64,11 @@
     return linkedAccountDAO.deleteLinkedAccountIfExists(userId, providerId);
   }
 
-<<<<<<< HEAD
-  @WriteTransaction
-=======
   @ReadTransaction
->>>>>>> 6e362a2f
   public List<LinkedAccount> getExpiringLinkedAccounts(Timestamp expirationCutoff) {
     return linkedAccountDAO.getExpiringLinkedAccounts(expirationCutoff);
   }
 
-<<<<<<< HEAD
-  @WriteTransaction
-  public boolean updateLinkAuthenticationStatus(int linkedAccountId, boolean isAuthenticated) {
-    return linkedAccountDAO.updateLinkAuthenticationStatus(linkedAccountId, isAuthenticated);
-  }
-
-=======
->>>>>>> 6e362a2f
   private LinkedAccountWithPassportAndVisas savePassportAndVisasIfPresent(
       LinkedAccountWithPassportAndVisas linkedAccountWithPassportAndVisas) {
     if (linkedAccountWithPassportAndVisas.getPassport().isPresent()) {
