--- conflicted
+++ resolved
@@ -1,14 +1,5 @@
 package bio.terra.externalcreds.services;
 
-<<<<<<< HEAD
-import bio.terra.externalcreds.ExternalCredsException;
-=======
-import static bio.terra.externalcreds.generated.model.Provider.ANVIL;
-import static bio.terra.externalcreds.generated.model.Provider.DCFFENCE;
-import static bio.terra.externalcreds.generated.model.Provider.FENCE;
-import static bio.terra.externalcreds.generated.model.Provider.KIDSFIRST;
-
->>>>>>> 0c592f63
 import bio.terra.externalcreds.config.ExternalCredsConfig;
 import bio.terra.externalcreds.generated.model.Provider;
 import java.util.concurrent.TimeUnit;
@@ -65,16 +56,11 @@
                 .redirectUri(redirectUri)
                 .userNameAttributeName(providerInfo.getUserNameAttributeName());
           }
-<<<<<<< HEAD
-          case FENCE, DCF_FENCE, KIDS_FIRST, ANVIL -> throw new ExternalCredsException(
-              "Not implemented yet");
-=======
-          case FENCE, DCFFENCE, ANVIL, KIDSFIRST -> ClientRegistrations.fromOidcIssuerLocation(
+          case FENCE, DCF_FENCE, ANVIL, KIDS_FIRST -> ClientRegistrations.fromOidcIssuerLocation(
                   providerInfo.getIssuer())
               .clientId(providerInfo.getClientId())
               .clientSecret(providerInfo.getClientSecret())
               .issuerUri(providerInfo.getIssuer());
->>>>>>> 0c592f63
         };
 
     // set optional overrides
