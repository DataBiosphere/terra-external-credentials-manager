package bio.terra.externalcreds.services;

import bio.terra.common.exception.NotFoundException;
import bio.terra.externalcreds.ExternalCredsException;
import bio.terra.externalcreds.config.ExternalCredsConfig;
import bio.terra.externalcreds.config.ProviderProperties;
import bio.terra.externalcreds.models.LinkedAccount;
import bio.terra.externalcreds.models.LinkedAccountWithPassportAndVisas;
<<<<<<< HEAD
import bio.terra.externalcreds.models.PassportVerificationDetails;
=======
>>>>>>> 6e362a2f
import com.google.common.annotations.VisibleForTesting;
import java.sql.Timestamp;
import java.time.Duration;
import java.time.Instant;
import java.time.temporal.ChronoUnit;
import java.util.Collections;
import java.util.Optional;
import java.util.Set;
import lombok.extern.slf4j.Slf4j;
import org.springframework.http.HttpStatus;
import org.springframework.security.oauth2.client.registration.ClientRegistration;
import org.springframework.security.oauth2.core.OAuth2AuthorizationException;
import org.springframework.security.oauth2.core.OAuth2RefreshToken;
import org.springframework.stereotype.Service;
import org.springframework.web.client.HttpClientErrorException;
import org.springframework.web.reactive.function.client.WebClient;
import reactor.core.publisher.Mono;

@Service
@Slf4j
public class ProviderService {

  public static final String EXTERNAL_USERID_ATTR = "email";

  private final ExternalCredsConfig externalCredsConfig;
  private final ProviderClientCache providerClientCache;
  private final OAuth2Service oAuth2Service;
  private final LinkedAccountService linkedAccountService;
  private final PassportService passportService;
  private final JwtUtils jwtUtils;

  public ProviderService(
      ExternalCredsConfig externalCredsConfig,
      ProviderClientCache providerClientCache,
      OAuth2Service oAuth2Service,
      LinkedAccountService linkedAccountService,
      PassportService passportService,
      JwtUtils jwtUtils) {
    this.externalCredsConfig = externalCredsConfig;
    this.providerClientCache = providerClientCache;
    this.oAuth2Service = oAuth2Service;
    this.linkedAccountService = linkedAccountService;
    this.passportService = passportService;
    this.jwtUtils = jwtUtils;
  }

  public Set<String> getProviderList() {
    return Collections.unmodifiableSet(externalCredsConfig.getProviders().keySet());
  }

  public void refreshExpiringPassports() {
    var refreshInterval = externalCredsConfig.getVisaAndPassportRefreshInterval();
    var expirationCutoff = new Timestamp(Instant.now().plus(refreshInterval).toEpochMilli());
    var expiringLinkedAccounts = linkedAccountService.getExpiringLinkedAccounts(expirationCutoff);

    for (LinkedAccount linkedAccount : expiringLinkedAccounts) {
      try {
        authAndRefreshPassport(linkedAccount);
      } catch (Exception e) {
        log.info("Failed to refresh passport, will try again at the next interval.", e);
      }
    }
  }

  public Optional<String> getProviderAuthorizationUrl(
      String provider, String redirectUri, Set<String> scopes, String state) {
    return providerClientCache
        .getProviderClient(provider)
        .map(
            providerClient -> {
              var providerInfo = externalCredsConfig.getProviders().get(provider);

              return oAuth2Service.getAuthorizationRequestUri(
                  providerClient,
                  redirectUri,
                  scopes,
                  state,
                  providerInfo.getAdditionalAuthorizationParameters());
            });
  }

  public Optional<LinkedAccountWithPassportAndVisas> createLink(
      String provider,
      String userId,
      String authorizationCode,
      String redirectUri,
      Set<String> scopes,
      String state) {

    return providerClientCache
        .getProviderClient(provider)
        .map(
            providerClient ->
                createLinkInternal(
                    provider,
                    userId,
                    authorizationCode,
                    redirectUri,
                    scopes,
                    state,
                    providerClient));
  }

  private LinkedAccountWithPassportAndVisas createLinkInternal(
      String provider,
      String userId,
      String authorizationCode,
      String redirectUri,
      Set<String> scopes,
      String state,
      ClientRegistration providerClient) {
    var providerInfo = externalCredsConfig.getProviders().get(provider);

    var tokenResponse =
        oAuth2Service.authorizationCodeExchange(
            providerClient,
            authorizationCode,
            redirectUri,
            scopes,
            state,
            providerInfo.getAdditionalAuthorizationParameters());

    var refreshToken = tokenResponse.getRefreshToken();
    if (refreshToken == null) {
      throw new ExternalCredsException(
          "cannot link account because authorization response did not contain refresh token");
    }

    var expires = new Timestamp(Instant.now().plus(providerInfo.getLinkLifespan()).toEpochMilli());

    var userInfo = oAuth2Service.getUserInfo(providerClient, tokenResponse.getAccessToken());

    var linkedAccount =
        new LinkedAccount.Builder()
            .providerId(provider)
            .userId(userId)
            .expires(expires)
            .externalUserId(userInfo.getAttribute(EXTERNAL_USERID_ATTR))
            .refreshToken(refreshToken.getTokenValue())
            .isAuthenticated(true)
            .build();

    return linkedAccountService.upsertLinkedAccountWithPassportAndVisas(
        jwtUtils.enrichAccountWithPassportAndVisas(linkedAccount, userInfo));
  }

  public void deleteLink(String userId, String providerId) {
    var providerInfo = externalCredsConfig.getProviders().get(providerId);

    if (providerInfo == null) {
      throw new NotFoundException(String.format("Provider %s not found", providerId));
    }

    var linkedAccount =
        linkedAccountService
            .getLinkedAccount(userId, providerId)
            .orElseThrow(() -> new NotFoundException("Link not found for user"));

    revokeAccessToken(providerInfo, linkedAccount);

    linkedAccountService.deleteLinkedAccount(userId, providerId);
  }

<<<<<<< HEAD
  // TODO: couldn't find the old version of this so made a new one, needs try/catch for error
  // handling
  public void authAndRefreshPassports() {
    var refreshInterval =
        new Timestamp(
            Instant.now()
                .plus(externalCredsConfig.getVisaAndPassportRefreshInterval())
                .toEpochMilli());
    var expiringLinkedAccounts = linkedAccountService.getExpiringLinkedAccounts(refreshInterval);
    for (LinkedAccount la : expiringLinkedAccounts) {
      // TODO: decide how we want to handle exceptions in a try catch here
      authAndRefreshPassport(la);
    }
  }

  public void validatePassportsWithAccessTokenVisas() {
    var passportDetailsList = passportService.getPassportsWithUnvalidatedAccessTokenVisas();

    passportDetailsList.forEach(
        pd -> {
          var responseBody = validatePassportWithProvider(pd);

          // If the response is invalid, get a new passport.
          if (responseBody.equalsIgnoreCase("invalid")) {
            log.info("found invalid visa, refreshing");
            var linkedAccount = linkedAccountService.getLinkedAccount(pd.getLinkedAccountId());
            try {
              authAndRefreshPassport(linkedAccount.get());
            } catch (Exception e) {
              log.info("Failed to refresh passport, will try again at the next interval.", e);
            }
          }
          // For all other non-valid statuses, log and try again later.
          else if (!responseBody.equalsIgnoreCase("valid")) {
            log.info(String.format("unexpected response when validating visa: %s", responseBody));
          }
        });
  }

  @VisibleForTesting
  void authAndRefreshPassport(LinkedAccount linkedAccount) {
    if (linkedAccount.getExpires().before(Timestamp.from(Instant.now()))) {
      passportService.deletePassport(linkedAccount.getId().get());
      linkedAccountService.updateLinkAuthenticationStatus(linkedAccount.getId().get(), false);
    } else {
      try {
        // save the linked account with the new refresh token and extracted passport
        linkedAccountService.upsertLinkedAccountWithPassportAndVisas(
            getRefreshedPassportsAndVisas(linkedAccount));
=======
  @VisibleForTesting
  void authAndRefreshPassport(LinkedAccount linkedAccount) {
    if (linkedAccount.getExpires().before(Timestamp.from(Instant.now()))) {
      invalidateLinkedAccount(linkedAccount);
    } else {
      try {
        var clientRegistration =
            providerClientCache
                .getProviderClient(linkedAccount.getProviderId())
                .orElseThrow(
                    () ->
                        new ExternalCredsException(
                            String.format(
                                "Unable to find configs for the provider: %s",
                                linkedAccount.getProviderId())));
        var accessTokenResponse =
            oAuth2Service.authorizeWithRefreshToken(
                clientRegistration, new OAuth2RefreshToken(linkedAccount.getRefreshToken(), null));

        // save the linked account with the new refresh token and extracted passport
        var linkedAccountWithRefreshToken =
            Optional.ofNullable(accessTokenResponse.getRefreshToken())
                .map(
                    refreshToken ->
                        linkedAccountService.upsertLinkedAccount(
                            linkedAccount.withRefreshToken(refreshToken.getTokenValue())))
                .orElse(linkedAccount);

        // update the passport and visas
        var userInfo =
            oAuth2Service.getUserInfo(clientRegistration, accessTokenResponse.getAccessToken());
        linkedAccountService.upsertLinkedAccountWithPassportAndVisas(
            jwtUtils.enrichAccountWithPassportAndVisas(linkedAccountWithRefreshToken, userInfo));

>>>>>>> 6e362a2f
      } catch (IllegalArgumentException iae) {
        throw new ExternalCredsException(
            String.format(
                "Could not contact issuer for provider %s", linkedAccount.getProviderId()),
            iae);
      } catch (OAuth2AuthorizationException oauthEx) {
        // if the cause is a 4xx response, delete the passport
        if (oauthEx.getCause() instanceof HttpClientErrorException) {
<<<<<<< HEAD
          passportService.deletePassport(linkedAccount.getId().get());
          linkedAccountService.updateLinkAuthenticationStatus(linkedAccount.getId().get(), false);
=======
          var linkedAccountId =
              linkedAccount
                  .getId()
                  .orElseThrow(() -> new ExternalCredsException("linked account id missing"));
          invalidateLinkedAccount(linkedAccount);
>>>>>>> 6e362a2f
        } else {
          // log and try again later
          throw new ExternalCredsException("Failed to refresh passport: ", oauthEx);
        }
      }
    }
  }

<<<<<<< HEAD
  public LinkedAccountWithPassportAndVisas getRefreshedPassportsAndVisas(
      LinkedAccount linkedAccount) {
    var clientRegistration = providerClientCache.getProviderClient(linkedAccount.getProviderId());
    var accessTokenResponse =
        oAuth2Service.authorizeWithRefreshToken(
            clientRegistration.orElseThrow(),
            new OAuth2RefreshToken(linkedAccount.getRefreshToken(), null));
    var userInfo =
        oAuth2Service.getUserInfo(
            clientRegistration.orElseThrow(), accessTokenResponse.getAccessToken());

    var linkedAccountWithRefreshToken =
        linkedAccount.withRefreshToken(accessTokenResponse.getRefreshToken().getTokenValue());

    return jwtUtils.enrichAccountWithPassportAndVisas(linkedAccountWithRefreshToken, userInfo);
  }

  private String validatePassportWithProvider(PassportVerificationDetails passportDetails) {
    var validationEndpoint =
        externalCredsConfig
            .getProviders()
            .get(passportDetails.getProviderId())
            .getValidationEndpoint()
            .get();

    var response =
        WebClient.create(validationEndpoint)
            .post()
            .bodyValue(passportDetails.getPassportJwt())
            .retrieve();

    var responseBody =
        response.bodyToMono(String.class).block(Duration.of(1000, ChronoUnit.MILLIS));

    return responseBody;
=======
  private void invalidateLinkedAccount(LinkedAccount linkedAccount) {
    linkedAccountService.upsertLinkedAccountWithPassportAndVisas(
        new LinkedAccountWithPassportAndVisas.Builder()
            .linkedAccount(linkedAccount.withIsAuthenticated(false))
            .passport(Optional.empty()) // explicitly set to empty to be clear about intent
            .build());
>>>>>>> 6e362a2f
  }

  private void revokeAccessToken(
      ProviderProperties providerProperties, LinkedAccount linkedAccount) {
    // Get the endpoint URL and insert the token
    String revokeEndpoint =
        String.format(providerProperties.getRevokeEndpoint(), linkedAccount.getRefreshToken());
    // Add authorization information and make request
    WebClient.ResponseSpec response =
        WebClient.create(revokeEndpoint)
            .post()
            .uri(
                uriBuilder ->
                    uriBuilder
                        .queryParam("client_id", providerProperties.getClientId())
                        .queryParam("client_secret", providerProperties.getClientSecret())
                        .build())
            .retrieve();

    String responseBody =
        response
            .onStatus(HttpStatus::isError, clientResponse -> Mono.empty())
            .bodyToMono(String.class)
            .block(Duration.of(1000, ChronoUnit.MILLIS));

    log.info(
        "Token revocation request for user [{}], provider [{}] returned with the result: [{}]",
        linkedAccount.getUserId(),
        linkedAccount.getProviderId(),
        responseBody);
  }
}<|MERGE_RESOLUTION|>--- conflicted
+++ resolved
@@ -6,10 +6,7 @@
 import bio.terra.externalcreds.config.ProviderProperties;
 import bio.terra.externalcreds.models.LinkedAccount;
 import bio.terra.externalcreds.models.LinkedAccountWithPassportAndVisas;
-<<<<<<< HEAD
 import bio.terra.externalcreds.models.PassportVerificationDetails;
-=======
->>>>>>> 6e362a2f
 import com.google.common.annotations.VisibleForTesting;
 import java.sql.Timestamp;
 import java.time.Duration;
@@ -173,57 +170,30 @@
     linkedAccountService.deleteLinkedAccount(userId, providerId);
   }
 
-<<<<<<< HEAD
-  // TODO: couldn't find the old version of this so made a new one, needs try/catch for error
-  // handling
-  public void authAndRefreshPassports() {
-    var refreshInterval =
-        new Timestamp(
-            Instant.now()
-                .plus(externalCredsConfig.getVisaAndPassportRefreshInterval())
-                .toEpochMilli());
-    var expiringLinkedAccounts = linkedAccountService.getExpiringLinkedAccounts(refreshInterval);
-    for (LinkedAccount la : expiringLinkedAccounts) {
-      // TODO: decide how we want to handle exceptions in a try catch here
-      authAndRefreshPassport(la);
-    }
-  }
-
-  public void validatePassportsWithAccessTokenVisas() {
-    var passportDetailsList = passportService.getPassportsWithUnvalidatedAccessTokenVisas();
-
-    passportDetailsList.forEach(
-        pd -> {
-          var responseBody = validatePassportWithProvider(pd);
-
-          // If the response is invalid, get a new passport.
-          if (responseBody.equalsIgnoreCase("invalid")) {
-            log.info("found invalid visa, refreshing");
-            var linkedAccount = linkedAccountService.getLinkedAccount(pd.getLinkedAccountId());
-            try {
-              authAndRefreshPassport(linkedAccount.get());
-            } catch (Exception e) {
-              log.info("Failed to refresh passport, will try again at the next interval.", e);
-            }
+public void validatePassportsWithAccessTokenVisas() {
+  var passportDetailsList = passportService.getPassportsWithUnvalidatedAccessTokenVisas();
+
+  passportDetailsList.forEach(
+      pd -> {
+        var responseBody = validatePassportWithProvider(pd);
+
+        // If the response is invalid, get a new passport.
+        if (responseBody.equalsIgnoreCase("invalid")) {
+          log.info("found invalid visa, refreshing");
+          var linkedAccount = linkedAccountService.getLinkedAccount(pd.getLinkedAccountId());
+          try {
+            authAndRefreshPassport(linkedAccount.get());
+          } catch (Exception e) {
+            log.info("Failed to refresh passport, will try again at the next interval.", e);
           }
-          // For all other non-valid statuses, log and try again later.
-          else if (!responseBody.equalsIgnoreCase("valid")) {
-            log.info(String.format("unexpected response when validating visa: %s", responseBody));
-          }
-        });
-  }
-
-  @VisibleForTesting
-  void authAndRefreshPassport(LinkedAccount linkedAccount) {
-    if (linkedAccount.getExpires().before(Timestamp.from(Instant.now()))) {
-      passportService.deletePassport(linkedAccount.getId().get());
-      linkedAccountService.updateLinkAuthenticationStatus(linkedAccount.getId().get(), false);
-    } else {
-      try {
-        // save the linked account with the new refresh token and extracted passport
-        linkedAccountService.upsertLinkedAccountWithPassportAndVisas(
-            getRefreshedPassportsAndVisas(linkedAccount));
-=======
+        }
+        // For all other non-valid statuses, log and try again later.
+        else if (!responseBody.equalsIgnoreCase("valid")) {
+          log.info(String.format("unexpected response when validating visa: %s", responseBody));
+        }
+      });
+}
+
   @VisibleForTesting
   void authAndRefreshPassport(LinkedAccount linkedAccount) {
     if (linkedAccount.getExpires().before(Timestamp.from(Instant.now()))) {
@@ -258,7 +228,6 @@
         linkedAccountService.upsertLinkedAccountWithPassportAndVisas(
             jwtUtils.enrichAccountWithPassportAndVisas(linkedAccountWithRefreshToken, userInfo));
 
->>>>>>> 6e362a2f
       } catch (IllegalArgumentException iae) {
         throw new ExternalCredsException(
             String.format(
@@ -267,40 +236,17 @@
       } catch (OAuth2AuthorizationException oauthEx) {
         // if the cause is a 4xx response, delete the passport
         if (oauthEx.getCause() instanceof HttpClientErrorException) {
-<<<<<<< HEAD
-          passportService.deletePassport(linkedAccount.getId().get());
-          linkedAccountService.updateLinkAuthenticationStatus(linkedAccount.getId().get(), false);
-=======
           var linkedAccountId =
               linkedAccount
                   .getId()
                   .orElseThrow(() -> new ExternalCredsException("linked account id missing"));
           invalidateLinkedAccount(linkedAccount);
->>>>>>> 6e362a2f
         } else {
           // log and try again later
           throw new ExternalCredsException("Failed to refresh passport: ", oauthEx);
         }
       }
     }
-  }
-
-<<<<<<< HEAD
-  public LinkedAccountWithPassportAndVisas getRefreshedPassportsAndVisas(
-      LinkedAccount linkedAccount) {
-    var clientRegistration = providerClientCache.getProviderClient(linkedAccount.getProviderId());
-    var accessTokenResponse =
-        oAuth2Service.authorizeWithRefreshToken(
-            clientRegistration.orElseThrow(),
-            new OAuth2RefreshToken(linkedAccount.getRefreshToken(), null));
-    var userInfo =
-        oAuth2Service.getUserInfo(
-            clientRegistration.orElseThrow(), accessTokenResponse.getAccessToken());
-
-    var linkedAccountWithRefreshToken =
-        linkedAccount.withRefreshToken(accessTokenResponse.getRefreshToken().getTokenValue());
-
-    return jwtUtils.enrichAccountWithPassportAndVisas(linkedAccountWithRefreshToken, userInfo);
   }
 
   private String validatePassportWithProvider(PassportVerificationDetails passportDetails) {
@@ -321,14 +267,14 @@
         response.bodyToMono(String.class).block(Duration.of(1000, ChronoUnit.MILLIS));
 
     return responseBody;
-=======
+  }
+
   private void invalidateLinkedAccount(LinkedAccount linkedAccount) {
     linkedAccountService.upsertLinkedAccountWithPassportAndVisas(
         new LinkedAccountWithPassportAndVisas.Builder()
             .linkedAccount(linkedAccount.withIsAuthenticated(false))
             .passport(Optional.empty()) // explicitly set to empty to be clear about intent
             .build());
->>>>>>> 6e362a2f
   }
 
   private void revokeAccessToken(
