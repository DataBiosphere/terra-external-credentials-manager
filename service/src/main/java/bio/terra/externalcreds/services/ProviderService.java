--- conflicted
+++ resolved
@@ -28,10 +28,6 @@
     return Collections.unmodifiableSet(providerConfig.getServices().keySet());
   }
 
-<<<<<<< HEAD
-  public ProviderConfig.ProviderInfo getProviderInfo(String provider) {
-    return providerConfig.getServices().get(provider);
-=======
   public String getProviderAuthorizationUrl(
       String provider, String redirectUri, Set<String> scopes, String state) {
     ProviderConfig.ProviderInfo providerInfo = providerConfig.getServices().get(provider);
@@ -47,6 +43,9 @@
         scopes,
         state,
         providerInfo.getAdditionalAuthorizationParameters());
->>>>>>> 9a1f4d14
+  }
+
+  public ProviderConfig.ProviderInfo getProviderInfo(String provider) {
+    return providerConfig.getServices().get(provider);
   }
 }