package bio.terra.externalcreds.services;

import bio.terra.common.db.ReadTransaction;
import bio.terra.common.db.WriteTransaction;
<<<<<<< HEAD
import bio.terra.common.exception.NotFoundException;
=======
>>>>>>> 14679887
import bio.terra.externalcreds.ExternalCredsException;
import bio.terra.externalcreds.dataAccess.SshKeyPairDAO;
import bio.terra.externalcreds.generated.model.SshKeyPair;
import bio.terra.externalcreds.generated.model.SshKeyPairType;
import bio.terra.externalcreds.models.SshKeyPairInternal;
import java.io.ByteArrayOutputStream;
import java.io.DataOutputStream;
import java.io.IOException;
<<<<<<< HEAD
=======
import java.io.OutputStreamWriter;
>>>>>>> 14679887
import java.nio.charset.StandardCharsets;
import java.security.KeyPair;
import java.security.KeyPairGenerator;
import java.security.NoSuchAlgorithmException;
import java.security.interfaces.RSAPrivateKey;
import java.security.interfaces.RSAPublicKey;
<<<<<<< HEAD
import org.apache.commons.codec.binary.Base64;
import org.springframework.http.HttpStatus;
=======
import java.util.Optional;
import org.apache.commons.codec.binary.Base64;
import org.bouncycastle.util.io.pem.PemObject;
import org.bouncycastle.util.io.pem.PemWriter;
>>>>>>> 14679887
import org.springframework.stereotype.Service;

@Service
public class SshKeyPairService {

  private static final String DEFAULT_PUBLIC_KEY_BEGIN = "ssh-rsa";

  private final SshKeyPairDAO sshKeyPairDAO;

  public SshKeyPairService(SshKeyPairDAO sshKeyPairDAO) {
    this.sshKeyPairDAO = sshKeyPairDAO;
  }

  @ReadTransaction
  public SshKeyPairInternal getSshKeyPair(String userId, SshKeyPairType type) {
    return sshKeyPairDAO
        .getSshKeyPair(userId, type)
        .orElseThrow(() -> new NotFoundException("Ssh Key is not found"));
  }

  @WriteTransaction
  public void deleteSshKeyPair(String userId, SshKeyPairType type) {
    var existed = sshKeyPairDAO.deleteSshKeyPairIfExists(userId, type);
    if (!existed) {
      throw new NotFoundException("Delete nothing because Ssh key pair is not found");
    }
  }

  @WriteTransaction
  public boolean deleteSshKeyPair(String userId, SshKeyPairType type) {
    return sshKeyPairDAO.deleteSshKeyPair(userId, type);
  }

  @WriteTransaction
  public SshKeyPairInternal putSshKeyPair(
      String userId, SshKeyPairType type, SshKeyPair sshKeyPair) {
    return sshKeyPairDAO.upsertSshKeyPair(
        new SshKeyPairInternal.Builder()
            .privateKey(sshKeyPair.getPrivateKey())
            .publicKey(sshKeyPair.getPublicKey())
            .externalUserEmail(sshKeyPair.getExternalUserEmail())
            .userId(userId)
            .type(type)
            .build());
  }

  @WriteTransaction
  public SshKeyPairInternal generateSshKeyPair(
      String userId, String externalUserEmail, SshKeyPairType type) {
    try {
      KeyPair rsaKeyPair = generateRSAKeyPair();
      return sshKeyPairDAO.upsertSshKeyPair(
          new SshKeyPairInternal.Builder()
              .privateKey(encodeRSAPrivateKey((RSAPrivateKey) rsaKeyPair.getPrivate()))
              .publicKey(
                  encodeRSAPublicKey((RSAPublicKey) rsaKeyPair.getPublic(), externalUserEmail))
              .externalUserEmail(externalUserEmail)
              .type(type)
              .userId(userId)
              .build());
    } catch (NoSuchAlgorithmException | IOException e) {
<<<<<<< HEAD
      throw new ExternalCredsException(e, HttpStatus.INTERNAL_SERVER_ERROR);
    }
  }

  private static String encodeRSAPrivateKey(RSAPrivateKey privateKey) {
    return new String(Base64.encodeBase64(privateKey.getEncoded()), StandardCharsets.UTF_8);
  }

  private static String encodeRSAPublicKey(RSAPublicKey rsaPublicKey, String user)
      throws IOException {
    ByteArrayOutputStream byteOs = new ByteArrayOutputStream();
    DataOutputStream dos = new DataOutputStream(byteOs);
    dos.writeInt("ssh-rsa".getBytes(StandardCharsets.UTF_8).length);
    dos.write("ssh-rsa".getBytes(StandardCharsets.UTF_8));
=======
      throw new ExternalCredsException(e);
    }
  }

  /** Encode RSA private key to PEM format. */
  private static String encodeRSAPrivateKey(RSAPrivateKey privateKey) throws IOException {
    var pemObject = new PemObject("RSA PRIVATE KEY", privateKey.getEncoded());
    var byteStream = new ByteArrayOutputStream();
    var pemWriter = new PemWriter(new OutputStreamWriter(byteStream, StandardCharsets.UTF_8));
    pemWriter.writeObject(pemObject);
    pemWriter.close();
    return byteStream.toString(StandardCharsets.UTF_8);
  }

  /**
   * Write public key in the OpenSSL format.
   *
   * <p>GitHub has restriction on public key format so we append ssh-rsa in front and construct the
   * ssh key to conform to the OpenSSL format.
   */
  private static String encodeRSAPublicKey(RSAPublicKey rsaPublicKey, String user)
      throws IOException {
    var byteOs = new ByteArrayOutputStream();
    var dos = new DataOutputStream(byteOs);
    dos.writeInt(DEFAULT_PUBLIC_KEY_BEGIN.getBytes(StandardCharsets.UTF_8).length);
    dos.write(DEFAULT_PUBLIC_KEY_BEGIN.getBytes(StandardCharsets.UTF_8));
>>>>>>> 14679887
    dos.writeInt(rsaPublicKey.getPublicExponent().toByteArray().length);
    dos.write(rsaPublicKey.getPublicExponent().toByteArray());
    dos.writeInt(rsaPublicKey.getModulus().toByteArray().length);
    dos.write(rsaPublicKey.getModulus().toByteArray());
    var publicKeyEncoded =
        new String(Base64.encodeBase64(byteOs.toByteArray()), StandardCharsets.UTF_8);
<<<<<<< HEAD
=======
    dos.close();
>>>>>>> 14679887
    return DEFAULT_PUBLIC_KEY_BEGIN + " " + publicKeyEncoded + " " + user;
  }

  private static KeyPair generateRSAKeyPair() throws NoSuchAlgorithmException {
    var generator = KeyPairGenerator.getInstance("RSA");
<<<<<<< HEAD
    generator.initialize(2048);
=======
    generator.initialize(4096);
>>>>>>> 14679887
    return generator.generateKeyPair();
  }
}<|MERGE_RESOLUTION|>--- conflicted
+++ resolved
@@ -2,10 +2,7 @@
 
 import bio.terra.common.db.ReadTransaction;
 import bio.terra.common.db.WriteTransaction;
-<<<<<<< HEAD
 import bio.terra.common.exception.NotFoundException;
-=======
->>>>>>> 14679887
 import bio.terra.externalcreds.ExternalCredsException;
 import bio.terra.externalcreds.dataAccess.SshKeyPairDAO;
 import bio.terra.externalcreds.generated.model.SshKeyPair;
@@ -14,25 +11,17 @@
 import java.io.ByteArrayOutputStream;
 import java.io.DataOutputStream;
 import java.io.IOException;
-<<<<<<< HEAD
-=======
 import java.io.OutputStreamWriter;
->>>>>>> 14679887
 import java.nio.charset.StandardCharsets;
 import java.security.KeyPair;
 import java.security.KeyPairGenerator;
 import java.security.NoSuchAlgorithmException;
 import java.security.interfaces.RSAPrivateKey;
 import java.security.interfaces.RSAPublicKey;
-<<<<<<< HEAD
-import org.apache.commons.codec.binary.Base64;
-import org.springframework.http.HttpStatus;
-=======
-import java.util.Optional;
 import org.apache.commons.codec.binary.Base64;
 import org.bouncycastle.util.io.pem.PemObject;
 import org.bouncycastle.util.io.pem.PemWriter;
->>>>>>> 14679887
+import org.springframework.http.HttpStatus;
 import org.springframework.stereotype.Service;
 
 @Service
@@ -59,11 +48,6 @@
     if (!existed) {
       throw new NotFoundException("Delete nothing because Ssh key pair is not found");
     }
-  }
-
-  @WriteTransaction
-  public boolean deleteSshKeyPair(String userId, SshKeyPairType type) {
-    return sshKeyPairDAO.deleteSshKeyPair(userId, type);
   }
 
   @WriteTransaction
@@ -94,23 +78,7 @@
               .userId(userId)
               .build());
     } catch (NoSuchAlgorithmException | IOException e) {
-<<<<<<< HEAD
       throw new ExternalCredsException(e, HttpStatus.INTERNAL_SERVER_ERROR);
-    }
-  }
-
-  private static String encodeRSAPrivateKey(RSAPrivateKey privateKey) {
-    return new String(Base64.encodeBase64(privateKey.getEncoded()), StandardCharsets.UTF_8);
-  }
-
-  private static String encodeRSAPublicKey(RSAPublicKey rsaPublicKey, String user)
-      throws IOException {
-    ByteArrayOutputStream byteOs = new ByteArrayOutputStream();
-    DataOutputStream dos = new DataOutputStream(byteOs);
-    dos.writeInt("ssh-rsa".getBytes(StandardCharsets.UTF_8).length);
-    dos.write("ssh-rsa".getBytes(StandardCharsets.UTF_8));
-=======
-      throw new ExternalCredsException(e);
     }
   }
 
@@ -136,27 +104,19 @@
     var dos = new DataOutputStream(byteOs);
     dos.writeInt(DEFAULT_PUBLIC_KEY_BEGIN.getBytes(StandardCharsets.UTF_8).length);
     dos.write(DEFAULT_PUBLIC_KEY_BEGIN.getBytes(StandardCharsets.UTF_8));
->>>>>>> 14679887
     dos.writeInt(rsaPublicKey.getPublicExponent().toByteArray().length);
     dos.write(rsaPublicKey.getPublicExponent().toByteArray());
     dos.writeInt(rsaPublicKey.getModulus().toByteArray().length);
     dos.write(rsaPublicKey.getModulus().toByteArray());
     var publicKeyEncoded =
         new String(Base64.encodeBase64(byteOs.toByteArray()), StandardCharsets.UTF_8);
-<<<<<<< HEAD
-=======
     dos.close();
->>>>>>> 14679887
     return DEFAULT_PUBLIC_KEY_BEGIN + " " + publicKeyEncoded + " " + user;
   }
 
   private static KeyPair generateRSAKeyPair() throws NoSuchAlgorithmException {
     var generator = KeyPairGenerator.getInstance("RSA");
-<<<<<<< HEAD
-    generator.initialize(2048);
-=======
     generator.initialize(4096);
->>>>>>> 14679887
     return generator.generateKeyPair();
   }
 }