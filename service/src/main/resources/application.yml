externalcreds:
  sam-base-path: ${SAM_ADDRESS:https://sam.dsde-dev.broadinstitute.org}
  background-job-interval-mins: 5
  token-validation-duration: 50m # with 5m job interval, 50m allows 2 attempts to validate before 60m expires
  visa-and-passport-refresh-duration: 30m
  # only enable google pubsub topic in live envs
  authorization-change-events-enabled: ${AUTHORIZATION_CHANGE_EVENTS_ENABLED:false}
  # name from: https://github.com/broadinstitute/terraform-ap-modules/blob/master/externalcreds/pubsub.tf
  authorization-change-event-topic-name: projects/${SERVICE_GOOGLE_PROJECT:broad-dsde-dev}/topics/ecm-events
  # allowed JWT encryption algorithms
  allowed-jwt-algorithms: [ RS256, ES256 ]
  kms-configuration:
    service-google-project: ${SERVICE_GOOGLE_PROJECT:broad-dsde-dev}
    key-ring-id: ${KMS_KEYRING_ID:ecm-dev-kms-symmetric-key-ring}
    key-id: ${KMS_KEY_ID:ecm-dev-kms-symmetric-key-for-ssh-key-encrypt-decrypt}
    key-ring-location: ${kMS_KEY_LOCATION:us-central1}
    ssh-key-pair-refresh-duration: ${KMS_KEY_REFRESH_DURATION:90d}
  providers:
<<<<<<< HEAD
    ras:
      clientId: "${RAS_CLIENT_ID}"
      clientSecret: "${RAS_CLIENT_SECRET}"
      externalIdClaim: "preferred_username"
      scopes: [ "openid","email","ga4gh_passport_v1","profile" ]
      linkLifespan: "15d"
      issuer: "https://stsstg.nih.gov"
      revokeEndpoint: "${externalcreds.providers.ras.issuer}/auth/oauth/v2/token/revoke?token_type_hint=refresh_token&token=%s"
      userInfoEndpoint: "${externalcreds.providers.ras.issuer}/openid/connect/v1.1/userinfo"
      validationEndpoint: "${externalcreds.providers.ras.issuer}/passport/validate"
      allowedRedirectUriPatterns: [ "${TERRA_UI_BASE_URL:https://bvdp-saturn-dev.appspot.com}/ecm-callback"]
=======
>>>>>>> da667e9c
    github:
      clientId: "${GITHUB_CLIENT_ID}"
      clientSecret: "${GITHUB_CLIENT_SECRET}"
      externalIdClaim: "login"
      issuer: "https://github.com"
      linkLifespan: "15d"
      scopes: ""
      userNameAttributeName: "login"
      revokeEndpoint: "https://api.github.com/installation/token"
      userInfoEndpoint: "https://api.github.com/user"
      authorizationEndpoint: "${externalcreds.providers.github.issuer}/login/oauth/authorize"
      tokenEndpoint: "${externalcreds.providers.github.issuer}/login/oauth/access_token"
<<<<<<< HEAD
      allowedRedirectUriPatterns: [ "${TERRA_UI_BASE_URL:https://bvdp-saturn-dev.appspot.com}/oauth_callback" ]
    fence:
      clientId: "${FENCE_CLIENT_ID}"
      clientSecret: "${FENCE_CLIENT_SECRET}"
      linkLifespan: "15d"
      scopes: [ "openid","google_credentials" ]
      issuer: "${FENCE_BASE_URL:https://staging.gen3.biodatacatalyst.nhlbi.nih.gov/user}"
      revokeEndpoint: "${externalcreds.providers.fence.issuer}/oauth2/revoke"
      userInfoEndpoint: "${externalcreds.providers.fence.issuer}/user"
      authorizationEndpoint: "${externalcreds.providers.fence.issuer}/oauth2/authorize"
      tokenEndpoint: "${externalcreds.providers.fence.issuer}/oauth2/token"
      allowedRedirectUriPatterns: [ "${TERRA_UI_BASE_URL:https://bvdp-saturn-dev.appspot.com}/#fence-callback" ]
    dcfFence:
      clientId: "${DCF_FENCE_CLIENT_ID}"
      clientSecret: "${DCF_FENCE_CLIENT_SECRET}"
      linkLifespan: "15d"
      scopes: [ "openid","google_credentials" ]
      issuer: "${DCF_FENCE_BASE_URL:https://nci-crdc-staging.datacommons.io/user}"
      revokeEndpoint: "${externalcreds.providers.dcfFence.issuer}/oauth2/revoke"
      userInfoEndpoint: "${externalcreds.providers.dcfFence.issuer}/user"
      authorizationEndpoint: "${externalcreds.providers.dcfFence.issuer}/oauth2/authorize"
      tokenEndpoint: "${externalcreds.providers.dcfFence.issuer}/oauth2/token"
      allowedRedirectUriPatterns: [ "${TERRA_UI_BASE_URL:https://bvdp-saturn-dev.appspot.com}/#fence-callback" ]
    anvil:
      clientId: "${ANVIL_CLIENT_ID}"
      clientSecret: "${ANVIL_CLIENT_SECRET}"
      linkLifespan: "15d"
      scopes: [ "openid","google_credentials" ]
      issuer: "${ANVIL_BASE_URL:https://staging.theanvil.io/user}"
      revokeEndpoint: "${externalcreds.providers.anvil.issuer}/oauth2/revoke"
      userInfoEndpoint: "${externalcreds.providers.anvil.issuer}/user"
      authorizationEndpoint: "${externalcreds.providers.anvil.issuer}/oauth2/authorize"
      tokenEndpoint: "${externalcreds.providers.anvil.issuer}/oauth2/token"
      allowedRedirectUriPatterns: [ "${TERRA_UI_BASE_URL:https://bvdp-saturn-dev.appspot.com}/#fence-callback" ]
    kidsFirst:
      clientId: "${KIDS_FIRST_CLIENT_ID}"
      clientSecret: "${KIDS_FIRST_CLIENT_SECRET}"
      linkLifespan: "15d"
      scopes: [ "openid","google_credentials" ]
      issuer: "${KIDS_FIRST_BASE_URL:https://gen3staging.kidsfirstdrc.org/user}"
      revokeEndpoint: "${externalcreds.providers.kidsFirst.issuer}/oauth2/revoke"
      userInfoEndpoint: "${externalcreds.providers.kidsFirst.issuer}/user"
      authorizationEndpoint: "${externalcreds.providers.kidsFirst.issuer}/oauth2/authorize"
      tokenEndpoint: "${externalcreds.providers.kidsFirst.issuer}/oauth2/token"
      allowedRedirectUriPatterns: [ "${TERRA_UI_BASE_URL:https://bvdp-saturn-dev.appspot.com}/#fence-callback" ]

=======
      allowedRedirectUriPatterns: [ "${GITHUB_ALLOWED_REDIRECT_URI}:https://bvdp-saturn-dev.appspot.com/oauth_callback" ]
>>>>>>> da667e9c

logging:
  level.bio.terra.externalcreds: ${EXTERNALCREDS_LOG_LEVEL:debug}
  pattern.level: '%X{requestId} %5p'

management:
  # For Micrometer metrics gathering
  endpoints:
    web:
      exposure:
        # Expose all management endpoints in Spring Boot
        include: "*"
  metrics:
    distribution:
      # Used to publish a histogram suitable for computing aggregable (across dimensions) percentile
      # latency approximations in Prometheus (by using histogram_quantile)
      # For more information: https://micrometer.io/docs/concepts#_histograms_and_percentiles
      minimum-expected-value[http.server.requests]: 200ms
      maximum-expected-value[http.server.requests]: 60s
      percentiles-histogram[http.server.requests]: true
  server:
    # Expose metrics on a different port than our app so that they aren't exposed with other endpoints
    port: 9098

otel:
  sdk:
    disabled: false # set to true to disable all open telemetry features

  springboot:
    resource:
      attributes:
        service:
          name: ${spring.application.name}

server:
  compression:
    enabled: true
    mime-types: text/css,application/javascript
  port: 8080
  error:
    whitelabel:
      enabled: false # error management fallback on Tomcat default error page
    # To prevent Tomcat's default error page disclosing information :
    include-binding-errors: never
    include-message: never
    include-stacktrace: never # most important one : prevent Tomcat version disclose
    include-exception: false

spring:
  # application name and version are used to populate the logging serviceContext
  # https://github.com/DataBiosphere/terra-common-lib/blob/480ab3daae282ddff0fef8dc329494a4422e32f1/src/main/java/bio/terra/common/logging/GoogleJsonLayout.java#L118
  application.name: externalcreds
  application.version: ${externalcreds.version.gitHash:unknown}

  config.import: optional:classpath:rendered/version.properties;optional:classpath:rendered/allowed_jwks.yaml;optional:classpath:rendered/allowed_jwt_issuers.yaml

  datasource:
    hikari:
      connection-timeout: 5000
      maximum-pool-size: 8 # cpu count * 2 https://kwahome.medium.com/database-connections-less-is-more-86c406b6fad
    password: ${DATABASE_USER_PASSWORD:ecmpwd}
    url: jdbc:postgresql://${DATABASE_HOSTNAME:localhost}:5432/${DATABASE_NAME:ecm}
    username: ${DATABASE_USER:ecmuser}

  jackson:
    serialization.indent_output: true
    default-property-inclusion: non_null # this prevents a problem serializing VisaCriterion in openapi where `type` is included a second time with null value

  main.banner-mode: off

  profiles.include:
    - ${DEPLOY_ENV:dev}

  web:
    resources:
      cache:
        cachecontrol:
          max-age: 0
          must-revalidate: true
        use-last-modified: false
  task.scheduling.pool.size: 2

terra.common:
  google:
    tracing:
      enabled: ${CLOUD_TRACE_ENABLED:false}
  tracing:
    samplingRatio: ${SAMPLING_PROBABILITY:0}

---
#non-prod environments
spring.config.activate.on-profile: '!prod'
externalcreds:
  providers:
    ras:
      clientId: "${RAS_CLIENT_ID}"
      clientSecret: "${RAS_CLIENT_SECRET}"
      externalIdClaim: "preferred_username"
      scopes: [ "openid","email","ga4gh_passport_v1","profile" ]
      linkLifespan: "15d"
      issuer: "https://stsstg.nih.gov"
      revokeEndpoint: "${externalcreds.providers.ras.issuer}/auth/oauth/v2/token/revoke?token_type_hint=refresh_token&token=%s"
      userInfoEndpoint: "${externalcreds.providers.ras.issuer}/openid/connect/v1.1/userinfo"
      validationEndpoint: "${externalcreds.providers.ras.issuer}/passport/validate"
      allowedRedirectUriPatterns: [ "${RAS_ALLOWED_REDIRECT_URI:https://bvdp-saturn-dev.appspot.com/ecm-callback}" ]<|MERGE_RESOLUTION|>--- conflicted
+++ resolved
@@ -16,20 +16,6 @@
     key-ring-location: ${kMS_KEY_LOCATION:us-central1}
     ssh-key-pair-refresh-duration: ${KMS_KEY_REFRESH_DURATION:90d}
   providers:
-<<<<<<< HEAD
-    ras:
-      clientId: "${RAS_CLIENT_ID}"
-      clientSecret: "${RAS_CLIENT_SECRET}"
-      externalIdClaim: "preferred_username"
-      scopes: [ "openid","email","ga4gh_passport_v1","profile" ]
-      linkLifespan: "15d"
-      issuer: "https://stsstg.nih.gov"
-      revokeEndpoint: "${externalcreds.providers.ras.issuer}/auth/oauth/v2/token/revoke?token_type_hint=refresh_token&token=%s"
-      userInfoEndpoint: "${externalcreds.providers.ras.issuer}/openid/connect/v1.1/userinfo"
-      validationEndpoint: "${externalcreds.providers.ras.issuer}/passport/validate"
-      allowedRedirectUriPatterns: [ "${TERRA_UI_BASE_URL:https://bvdp-saturn-dev.appspot.com}/ecm-callback"]
-=======
->>>>>>> da667e9c
     github:
       clientId: "${GITHUB_CLIENT_ID}"
       clientSecret: "${GITHUB_CLIENT_SECRET}"
@@ -42,8 +28,7 @@
       userInfoEndpoint: "https://api.github.com/user"
       authorizationEndpoint: "${externalcreds.providers.github.issuer}/login/oauth/authorize"
       tokenEndpoint: "${externalcreds.providers.github.issuer}/login/oauth/access_token"
-<<<<<<< HEAD
-      allowedRedirectUriPatterns: [ "${TERRA_UI_BASE_URL:https://bvdp-saturn-dev.appspot.com}/oauth_callback" ]
+      allowedRedirectUriPatterns: [ "${GITHUB_ALLOWED_REDIRECT_URI}:https://bvdp-saturn-dev.appspot.com/oauth_callback" ]
     fence:
       clientId: "${FENCE_CLIENT_ID}"
       clientSecret: "${FENCE_CLIENT_SECRET}"
@@ -89,9 +74,6 @@
       tokenEndpoint: "${externalcreds.providers.kidsFirst.issuer}/oauth2/token"
       allowedRedirectUriPatterns: [ "${TERRA_UI_BASE_URL:https://bvdp-saturn-dev.appspot.com}/#fence-callback" ]
 
-=======
-      allowedRedirectUriPatterns: [ "${GITHUB_ALLOWED_REDIRECT_URI}:https://bvdp-saturn-dev.appspot.com/oauth_callback" ]
->>>>>>> da667e9c
 
 logging:
   level.bio.terra.externalcreds: ${EXTERNALCREDS_LOG_LEVEL:debug}
