externalcreds:
  sam-base-path: ${SAM_ADDRESS:https://sam.dsde-dev.broadinstitute.org}
  background-job-interval-mins: 5
  token-validation-duration: 50m # with 5m job interval, 50m allows 2 attempts to validate before 60m expires
  visa-and-passport-refresh-duration: 30m
  # only enable google pubsub topic in live envs
  authorization-change-events-enabled: ${AUTHORIZATION_CHANGE_EVENTS_ENABLED:false}
  # name from: https://github.com/broadinstitute/terraform-ap-modules/blob/master/externalcreds/pubsub.tf
  authorization-change-event-topic-name: projects/${SERVICE_GOOGLE_PROJECT:broad-dsde-dev}/topics/ecm-events
  # allowed JWT encryption algorithms
  allowed-jwt-algorithms: [ RS256, ES256 ]
  kms-configuration:
    service-google-project: ${SERVICE_GOOGLE_PROJECT:broad-dsde-dev}
    key-ring-id: ${KMS_KEYRING_ID:ecm-dev-kms-symmetric-key-ring}
    key-id: ${KMS_KEY_ID:ecm-dev-kms-symmetric-key-for-ssh-key-encrypt-decrypt}
    key-ring-location: ${kMS_KEY_LOCATION:us-central1}
    ssh-key-pair-refresh-duration: ${KMS_KEY_REFRESH_DURATION:90d}
<<<<<<< HEAD
  bond-datastore-configuration:
    datastore-google-project: ${BOND_DATASTORE_GOOGLE_PROJECT:broad-bond-dev}
    datastore-database-id: ${BOND_DATASTORE_DATABASE_ID:}
=======
  providers:
    github:
      clientId: "${GITHUB_CLIENT_ID}"
      clientSecret: "${GITHUB_CLIENT_SECRET}"
      externalIdClaim: "login"
      issuer: "https://github.com"
      linkLifespan: "15d"
      scopes: ""
      userNameAttributeName: "login"
      revokeEndpoint: "https://api.github.com/installation/token"
      userInfoEndpoint: "https://api.github.com/user"
      authorizationEndpoint: "${externalcreds.providers.github.issuer}/login/oauth/authorize"
      tokenEndpoint: "${externalcreds.providers.github.issuer}/login/oauth/access_token"
>>>>>>> 772aec59

logging:
  level.bio.terra.externalcreds: ${EXTERNALCREDS_LOG_LEVEL:debug}
  pattern.level: '%X{requestId} %5p'

management:
  # For Micrometer metrics gathering
  endpoints:
    web:
      exposure:
        # Expose all management endpoints in Spring Boot
        include: "*"
  metrics:
    distribution:
      # Used to publish a histogram suitable for computing aggregable (across dimensions) percentile
      # latency approximations in Prometheus (by using histogram_quantile)
      # For more information: https://micrometer.io/docs/concepts#_histograms_and_percentiles
      minimum-expected-value[http.server.requests]: 200ms
      maximum-expected-value[http.server.requests]: 60s
      percentiles-histogram[http.server.requests]: true
  server:
    # Expose metrics on a different port than our app so that they aren't exposed with other endpoints
    port: 9098

otel:
  sdk:
    disabled: false # set to true to disable all open telemetry features

  springboot:
    resource:
      attributes:
        service:
          name: ${spring.application.name}

server:
  compression:
    enabled: true
    mime-types: text/css,application/javascript
  port: 8080
  error:
    whitelabel:
      enabled: false # error management fallback on Tomcat default error page
    # To prevent Tomcat's default error page disclosing information :
    include-binding-errors: never
    include-message: never
    include-stacktrace: never # most important one : prevent Tomcat version disclose
    include-exception: false

spring:
  # application name and version are used to populate the logging serviceContext
  # https://github.com/DataBiosphere/terra-common-lib/blob/480ab3daae282ddff0fef8dc329494a4422e32f1/src/main/java/bio/terra/common/logging/GoogleJsonLayout.java#L118
  application.name: externalcreds
  application.version: ${externalcreds.version.gitHash:unknown}

<<<<<<< HEAD
  config.import: optional:classpath:rendered/providers.yaml,optional:classpath:rendered/version.properties,optional:classpath:rendered/allowed_jwks.yaml,optional:classpath:rendered/allowed_jwt_issuers.yaml
=======
  config.import: optional:classpath:rendered/version.properties;optional:classpath:rendered/allowed_jwks.yaml;optional:classpath:rendered/allowed_jwt_issuers.yaml
>>>>>>> 772aec59

  datasource:
    hikari:
      connection-timeout: 5000
      maximum-pool-size: 8 # cpu count * 2 https://kwahome.medium.com/database-connections-less-is-more-86c406b6fad
    password: ${DATABASE_USER_PASSWORD:ecmpwd}
    url: jdbc:postgresql://${DATABASE_HOSTNAME:localhost}:5432/${DATABASE_NAME:ecm}
    username: ${DATABASE_USER:ecmuser}

  jackson:
    serialization.indent_output: true
    default-property-inclusion: non_null # this prevents a problem serializing VisaCriterion in openapi where `type` is included a second time with null value

  main.banner-mode: off

  profiles.include:
    - ${DEPLOY_ENV:dev}

  web:
    resources:
      cache:
        cachecontrol:
          max-age: 0
          must-revalidate: true
        use-last-modified: false
  task.scheduling.pool.size: 2

terra.common:
  google:
    tracing:
      enabled: ${CLOUD_TRACE_ENABLED:false}
  tracing:
    samplingRatio: ${SAMPLING_PROBABILITY:0}

<<<<<<< HEAD
retry:
  getFenceAccountKey:
    maxAttempts: 6
    delay: 10000
=======
---
#non-prod environments
spring.config.activate.on-profile: '!prod'
externalcreds:
  providers:
    ras:
      clientId: "${RAS_CLIENT_ID}"
      clientSecret: "${RAS_CLIENT_SECRET}"
      externalIdClaim: "preferred_username"
      scopes: [ "openid","email","ga4gh_passport_v1","profile" ]
      linkLifespan: "15d"
      issuer: "https://stsstg.nih.gov"
      revokeEndpoint: "${externalcreds.providers.ras.issuer}/auth/oauth/v2/token/revoke?token_type_hint=refresh_token&token=%s"
      userInfoEndpoint: "${externalcreds.providers.ras.issuer}/openid/connect/v1.1/userinfo"
      validationEndpoint: "${externalcreds.providers.ras.issuer}/passport/validate"

---
spring.config.activate.on-profile: 'dev'
externalcreds:
  providers:
    ras:
      allowedRedirectUriPatterns: [ "https://bvdp-saturn-dev.appspot.com/ecm-callback" ]
    github:
      allowedRedirectUriPatterns: [ "https://bvdp-saturn-dev.appspot.com/oauth_callback" ]
---
spring.config.activate.on-profile: 'staging'
externalcreds:
  providers:
    ras:
      allowedRedirectUriPatterns: [ "https://bvdp-saturn-staging.appspot.com/ecm-callback" ]
    github:
      allowedRedirectUriPatterns: [ "https://bvdp-saturn-staging.appspot.com/oauth_callback" ]
---
spring.config.activate.on-profile: 'prod'
externalcreds:
  providers:
    ras:
      allowedRedirectUriPatterns: [ "https://app.terra.bio/ecm-callback" ]
    github:
      allowedRedirectUriPatterns: [ "https://app.terra.bio/oauth_callback" ]
>>>>>>> 772aec59
<|MERGE_RESOLUTION|>--- conflicted
+++ resolved
@@ -15,11 +15,9 @@
     key-id: ${KMS_KEY_ID:ecm-dev-kms-symmetric-key-for-ssh-key-encrypt-decrypt}
     key-ring-location: ${kMS_KEY_LOCATION:us-central1}
     ssh-key-pair-refresh-duration: ${KMS_KEY_REFRESH_DURATION:90d}
-<<<<<<< HEAD
   bond-datastore-configuration:
     datastore-google-project: ${BOND_DATASTORE_GOOGLE_PROJECT:broad-bond-dev}
     datastore-database-id: ${BOND_DATASTORE_DATABASE_ID:}
-=======
   providers:
     github:
       clientId: "${GITHUB_CLIENT_ID}"
@@ -33,7 +31,6 @@
       userInfoEndpoint: "https://api.github.com/user"
       authorizationEndpoint: "${externalcreds.providers.github.issuer}/login/oauth/authorize"
       tokenEndpoint: "${externalcreds.providers.github.issuer}/login/oauth/access_token"
->>>>>>> 772aec59
 
 logging:
   level.bio.terra.externalcreds: ${EXTERNALCREDS_LOG_LEVEL:debug}
@@ -88,11 +85,7 @@
   application.name: externalcreds
   application.version: ${externalcreds.version.gitHash:unknown}
 
-<<<<<<< HEAD
-  config.import: optional:classpath:rendered/providers.yaml,optional:classpath:rendered/version.properties,optional:classpath:rendered/allowed_jwks.yaml,optional:classpath:rendered/allowed_jwt_issuers.yaml
-=======
   config.import: optional:classpath:rendered/version.properties;optional:classpath:rendered/allowed_jwks.yaml;optional:classpath:rendered/allowed_jwt_issuers.yaml
->>>>>>> 772aec59
 
   datasource:
     hikari:
@@ -127,12 +120,11 @@
   tracing:
     samplingRatio: ${SAMPLING_PROBABILITY:0}
 
-<<<<<<< HEAD
 retry:
   getFenceAccountKey:
     maxAttempts: 6
     delay: 10000
-=======
+
 ---
 #non-prod environments
 spring.config.activate.on-profile: '!prod'
@@ -172,5 +164,4 @@
     ras:
       allowedRedirectUriPatterns: [ "https://app.terra.bio/ecm-callback" ]
     github:
-      allowedRedirectUriPatterns: [ "https://app.terra.bio/oauth_callback" ]
->>>>>>> 772aec59
+      allowedRedirectUriPatterns: [ "https://app.terra.bio/oauth_callback" ]