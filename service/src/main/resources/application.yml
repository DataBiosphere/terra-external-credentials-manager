--- conflicted
+++ resolved
@@ -28,7 +28,6 @@
       userInfoEndpoint: "https://api.github.com/user"
       authorizationEndpoint: "${externalcreds.providers.github.issuer}/login/oauth/authorize"
       tokenEndpoint: "${externalcreds.providers.github.issuer}/login/oauth/access_token"
-<<<<<<< HEAD
       allowedRedirectUriPatterns: [ "${GITHUB_ALLOWED_REDIRECT_URI}:https://bvdp-saturn-dev.appspot.com/oauth_callback" ]
     fence:
       clientId: "${FENCE_CLIENT_ID}"
@@ -75,8 +74,6 @@
       tokenEndpoint: "${externalcreds.providers.kidsFirst.issuer}/oauth2/token"
       allowedRedirectUriPatterns: [ "${TERRA_UI_BASE_URL:https://bvdp-saturn-dev.appspot.com}/#fence-callback" ]
 
-=======
->>>>>>> ecd7d79f
 
 logging:
   level.bio.terra.externalcreds: ${EXTERNALCREDS_LOG_LEVEL:debug}
