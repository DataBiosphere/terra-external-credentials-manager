externalcreds:
  providers:
    github:
      clientId: "${GITHUB_CLIENT_ID}"
      clientSecret: "${GITHUB_CLIENT_SECRET}"
      externalIdClaim: "login"
      issuer: "https://github.com"
      linkLifespan: "15d"
      scopes: ""
      userNameAttributeName: "login"
      revokeEndpoint: "https://api.github.com/installation/token"
      userInfoEndpoint: "https://api.github.com/user"
      authorizationEndpoint: "${externalcreds.providers.github.issuer}/login/oauth/authorize"
      tokenEndpoint: "${externalcreds.providers.github.issuer}/login/oauth/access_token"
    fence:
      clientId: "${FENCE_CLIENT_ID}"
      clientSecret: "${FENCE_CLIENT_SECRET}"
      linkLifespan: "30d"
      scopes: [ "openid", "user", "google_credentials" ]
      externalIdClaim: "username"
      issuer: "${FENCE_BASE_URL:https://staging.gen3.biodatacatalyst.nhlbi.nih.gov/user}"
      revokeEndpoint: "${externalcreds.providers.fence.issuer}/oauth2/revoke"
      userInfoEndpoint: "${externalcreds.providers.fence.issuer}/user"
      authorizationEndpoint: "${externalcreds.providers.fence.issuer}/oauth2/authorize"
      tokenEndpoint: "${externalcreds.providers.fence.issuer}/oauth2/token"
      keyEndpoint: "${externalcreds.providers.fence.issuer}/credentials/google"
    dcf-fence:
      clientId: "${DCF_FENCE_CLIENT_ID}"
      clientSecret: "${DCF_FENCE_CLIENT_SECRET}"
      linkLifespan: "15d"
      scopes: [ "openid", "user", "google_credentials" ]
      externalIdClaim: "username"
      issuer: "${DCF_FENCE_BASE_URL:https://nci-crdc-staging.datacommons.io/user}"
      revokeEndpoint: "${externalcreds.providers.dcf-fence.issuer}/oauth2/revoke"
      userInfoEndpoint: "${externalcreds.providers.dcf-fence.issuer}/user"
      authorizationEndpoint: "${externalcreds.providers.dcf-fence.issuer}/oauth2/authorize"
      tokenEndpoint: "${externalcreds.providers.dcf-fence.issuer}/oauth2/token"
      keyEndpoint: "${externalcreds.providers.dcf-fence.issuer}/credentials/google"
    kids-first:
      clientId: "${KIDS_FIRST_CLIENT_ID}"
      clientSecret: "${KIDS_FIRST_CLIENT_SECRET}"
      linkLifespan: "30d"
      scopes: [ "openid", "user", "google_credentials" ]
      externalIdClaim: "username"
      issuer: "${KIDS_FIRST_BASE_URL:https://gen3staging.kidsfirstdrc.org/user}"
      revokeEndpoint: "${externalcreds.providers.kids-first.issuer}/oauth2/revoke"
      userInfoEndpoint: "${externalcreds.providers.kids-first.issuer}/user"
      authorizationEndpoint: "${externalcreds.providers.kids-first.issuer}/oauth2/authorize"
      tokenEndpoint: "${externalcreds.providers.kids-first.issuer}/oauth2/token"
      keyEndpoint: "${externalcreds.providers.kids-first.issuer}/credentials/google"
    anvil:
      clientId: "${ANVIL_CLIENT_ID}"
      clientSecret: "${ANVIL_CLIENT_SECRET}"
      linkLifespan: "30d"
      scopes: [ "openid", "user", "google_credentials" ]
      externalIdClaim: "username"
      issuer: "${ANVIL_BASE_URL:https://staging.theanvil.io/user}"
      revokeEndpoint: "${externalcreds.providers.anvil.issuer}/oauth2/revoke"
      userInfoEndpoint: "${externalcreds.providers.anvil.issuer}/user"
      authorizationEndpoint: "${externalcreds.providers.anvil.issuer}/oauth2/authorize"
      tokenEndpoint: "${externalcreds.providers.anvil.issuer}/oauth2/token"
      keyEndpoint: "${externalcreds.providers.anvil.issuer}/credentials/google"

---
#non-prod environments
spring.config.activate.on-profile: '!prod'
externalcreds:
  providers:
    ras:
      clientId: "${RAS_CLIENT_ID}"
      clientSecret: "${RAS_CLIENT_SECRET}"
      externalIdClaim: "preferred_username"
      scopes: [ "openid","email","ga4gh_passport_v1","profile" ]
      linkLifespan: "15d"
      issuer: "https://stsstg.nih.gov"
      revokeEndpoint: "${externalcreds.providers.ras.issuer}/auth/oauth/v2/token/revoke?token_type_hint=refresh_token&token=%s"
      userInfoEndpoint: "${externalcreds.providers.ras.issuer}/openid/connect/v1.1/userinfo"
      validationEndpoint: "${externalcreds.providers.ras.issuer}/passport/validate"

---
spring.config.activate.on-profile: 'dev'
externalcreds:
  providers:
    ras:
      allowedRedirectUriPatterns: [ "https://[A-Za-z0-9-]*bvdp-saturn-dev.appspot.com/ecm-callback",
                                    "http://localhost:3000/ecm-callback",
                                    "https://dev.ukbiobank.terra.bio/ecm-callback",
                                    "https://dev.terra.biodatacatalyst.nhlbi.nih.gov/ecm-callback",
                                    "https://terra.dsde-dev.broadinstitute.org/ecm-callback" ]
    github:
      allowedRedirectUriPatterns: [ "https://[A-Za-z0-9-]*bvdp-saturn-dev.appspot.com/oauth_callback",
                                    "http://localhost:3000/oauth_callback",
                                    "https://dev.ukbiobank.terra.bio/oauth_callback",
                                    "https://dev.terra.biodatacatalyst.nhlbi.nih.gov/oauth_callback",
                                    "https://terra.dsde-dev.broadinstitute.org/oauth_callback" ]
    fence:
      allowedRedirectUriPatterns: [ "https://[A-Za-z0-9-]*bvdp-saturn-dev.appspot.com/#fence-callback",
                                    "http://localhost:3000/#fence-callback",
                                    "https://dev.ukbiobank.terra.bio/#fence-callback",
                                    "https://dev.terra.biodatacatalyst.nhlbi.nih.gov/#fence-callback",
                                    "https://terra.dsde-dev.broadinstitute.org/#fence-callback" ]
    dcf-fence:
      allowedRedirectUriPatterns: [ "https://[A-Za-z0-9-]*bvdp-saturn-dev.appspot.com/#fence-callback",
                                    "http://localhost:3000/#fence-callback",
                                    "https://dev.ukbiobank.terra.bio/#fence-callback",
                                    "https://dev.terra.biodatacatalyst.nhlbi.nih.gov/#fence-callback",
                                    "https://terra.dsde-dev.broadinstitute.org/#fence-callback" ]
    kids-first:
      allowedRedirectUriPatterns: [ "https://[A-Za-z0-9-]*bvdp-saturn-dev.appspot.com/#fence-callback",
                                    "http://localhost:3000/#fence-callback",
                                    "https://dev.ukbiobank.terra.bio/#fence-callback",
                                    "https://dev.terra.biodatacatalyst.nhlbi.nih.gov/#fence-callback",
                                    "https://terra.dsde-dev.broadinstitute.org/#fence-callback" ]
    anvil:
      allowedRedirectUriPatterns: [ "https://[A-Za-z0-9-]*bvdp-saturn-dev.appspot.com/#fence-callback",
                                    "http://localhost:3000/#fence-callback",
                                    "https://dev.ukbiobank.terra.bio/#fence-callback",
                                    "https://dev.terra.biodatacatalyst.nhlbi.nih.gov/#fence-callback",
                                    "https://terra.dsde-dev.broadinstitute.org/#fence-callback" ]
---
spring.config.activate.on-profile: 'staging'
externalcreds:
  providers:
    ras:
      allowedRedirectUriPatterns: [ "https://bvdp-saturn-staging.appspot.com/ecm-callback" ]
    github:
      allowedRedirectUriPatterns: [ "https://bvdp-saturn-staging.appspot.com/oauth_callback" ]
    fence:
      allowedRedirectUriPatterns: [ "https://bvdp-saturn-staging.appspot.com/#fence-callback" ]
    dcf-fence:
      allowedRedirectUriPatterns: [ "https://bvdp-saturn-staging.appspot.com/#fence-callback" ]
    kids-first:
      allowedRedirectUriPatterns: [ "https://bvdp-saturn-staging.appspot.com/#fence-callback" ]
    anvil:
      allowedRedirectUriPatterns: [ "https://bvdp-saturn-staging.appspot.com/#fence-callback" ]
---
spring.config.activate.on-profile: 'prod'
externalcreds:
  providers:
    ras:
      allowedRedirectUriPatterns: [ "https://[A-Za-z-]+.terra.bio/ecm-callback",
                                    "https://terra.biodatacatalyst.nhlbi.nih.gov/ecm-callback" ]
    github:
      allowedRedirectUriPatterns: [ "https://[A-Za-z-]+.terra.bio/oauth_callback",
                                    "https://terra.biodatacatalyst.nhlbi.nih.gov/oauth_callback" ]
    fence:
      allowedRedirectUriPatterns: [ "https://[A-Za-z-]+.terra.bio/#fence-callback",
                                    "https://terra.biodatacatalyst.nhlbi.nih.gov/#fence-callback" ]
    dcf-fence:
      allowedRedirectUriPatterns: [ "https://[A-Za-z-]+.terra.bio/#fence-callback",
                                    "https://terra.biodatacatalyst.nhlbi.nih.gov/#fence-callback" ]
    kids-first:
      allowedRedirectUriPatterns: [ "https://[A-Za-z-]+.terra.bio/#fence-callback",
                                    "https://terra.biodatacatalyst.nhlbi.nih.gov/#fence-callback" ]
    anvil:
<<<<<<< HEAD
      allowedRedirectUriPatterns: [ "https://app.terra.bio/#fence-callback" ]

sentry:
  dsn: "https://7faae828388bc09ba384f7b290dbcbf3@o54426.ingest.us.sentry.io/4507097154322432'"
  environment: production
  logging.minimum-breadcrumb-level: info
=======
      allowedRedirectUriPatterns: [ "https://[A-Za-z-]+.terra.bio/#fence-callback",
                                    "https://terra.biodatacatalyst.nhlbi.nih.gov/#fence-callback" ]
>>>>>>> 1e122bc0
<|MERGE_RESOLUTION|>--- conflicted
+++ resolved
@@ -153,14 +153,9 @@
       allowedRedirectUriPatterns: [ "https://[A-Za-z-]+.terra.bio/#fence-callback",
                                     "https://terra.biodatacatalyst.nhlbi.nih.gov/#fence-callback" ]
     anvil:
-<<<<<<< HEAD
-      allowedRedirectUriPatterns: [ "https://app.terra.bio/#fence-callback" ]
-
+      allowedRedirectUriPatterns: [ "https://[A-Za-z-]+.terra.bio/#fence-callback",
+                                    "https://terra.biodatacatalyst.nhlbi.nih.gov/#fence-callback" ]
 sentry:
   dsn: "https://7faae828388bc09ba384f7b290dbcbf3@o54426.ingest.us.sentry.io/4507097154322432'"
   environment: production
-  logging.minimum-breadcrumb-level: info
-=======
-      allowedRedirectUriPatterns: [ "https://[A-Za-z-]+.terra.bio/#fence-callback",
-                                    "https://terra.biodatacatalyst.nhlbi.nih.gov/#fence-callback" ]
->>>>>>> 1e122bc0
+  logging.minimum-breadcrumb-level: info