package bio.terra.externalcreds;

import bio.terra.externalcreds.config.ProviderProperties;
import bio.terra.externalcreds.generated.model.SshKeyPairType;
import bio.terra.externalcreds.models.GA4GHPassport;
import bio.terra.externalcreds.models.GA4GHVisa;
import bio.terra.externalcreds.models.LinkedAccount;
import bio.terra.externalcreds.models.SshKeyPair;
import bio.terra.externalcreds.models.TokenTypeEnum;
import bio.terra.externalcreds.models.VisaVerificationDetails;
import java.io.ByteArrayOutputStream;
import java.io.DataOutputStream;
import java.io.IOException;
import java.security.KeyPair;
import java.security.KeyPairGenerator;
import java.security.NoSuchAlgorithmException;
import java.security.SecureRandom;
import java.security.interfaces.RSAPrivateKey;
import java.security.interfaces.RSAPublicKey;
import java.sql.Timestamp;
import java.time.Duration;
import java.util.Objects;
import java.util.UUID;
import org.apache.commons.codec.binary.Base64;
import org.apache.commons.lang3.RandomStringUtils;
import org.apache.commons.lang3.tuple.Pair;

public class TestUtils {
  private static final String DEFAULT_PRIVATE_KEY_BEGIN = "-----BEGIN SSH PRIVATE KEY-----";
  private static final String DEFAULT_PRIVATE_KEY_END = "-----END SSH PRIVATE KEY-----";
  private static final String DEFAULT_PUBLIC_KEY_BEGIN = "ssh-rsa";

  public static Timestamp getRandomTimestamp() {
    return new Timestamp(System.currentTimeMillis());
  }

  public static LinkedAccount createRandomLinkedAccount() {
    return new LinkedAccount.Builder()
        .expires(getRandomTimestamp())
        .providerName(UUID.randomUUID().toString())
        .refreshToken(UUID.randomUUID().toString())
        .userId(UUID.randomUUID().toString())
        .externalUserId(UUID.randomUUID().toString())
        .isAuthenticated(true)
        .build();
  }

  public static GA4GHPassport createRandomPassport() {
    return new GA4GHPassport.Builder()
        .jwt(UUID.randomUUID().toString())
        .expires(getRandomTimestamp())
        .jwtId(UUID.randomUUID().toString())
        .build();
  }

  public static GA4GHVisa createRandomVisa() {
    return new GA4GHVisa.Builder()
        .visaType(UUID.randomUUID().toString())
        .tokenType(TokenTypeEnum.access_token)
        .expires(getRandomTimestamp())
        .issuer(UUID.randomUUID().toString())
        .jwt(UUID.randomUUID().toString())
        .lastValidated(getRandomTimestamp())
        .build();
  }

  public static ProviderProperties createRandomProvider() {
    try {
      return ProviderProperties.create()
          .setClientId(UUID.randomUUID().toString())
          .setClientSecret(UUID.randomUUID().toString())
          .setIssuer("http://does/not/exist")
          .setLinkLifespan(Duration.ofDays(SecureRandom.getInstanceStrong().nextInt(10)))
          .setRevokeEndpoint("http://does/not/exist");
    } catch (NoSuchAlgorithmException e) {
      throw new RuntimeException(e);
    }
  }

  public static VisaVerificationDetails createRandomVisaVerificationDetails() {
    return new VisaVerificationDetails.Builder()
        .visaId(21)
        .linkedAccountId(42)
        .providerName(UUID.randomUUID().toString())
        .visaJwt(UUID.randomUUID().toString())
        .build();
  }

<<<<<<< HEAD
  public static SshKeyPair createRandomGithubSshKey() throws NoSuchAlgorithmException, IOException {
    var randomExternalUserEmail =
        RandomStringUtils.random(5, /*letters=*/ true, /*numbers=*/ true) + "@gmail.com";
    KeyPair keyPair = generateRSAKeyPair();
    return new SshKeyPair.Builder()
        .type(SshKeyPairType.GITHUB)
        .privateKey(encodeRSAPrivateKey((RSAPrivateKey) keyPair.getPrivate()))
        .publicKey(encodeRSAPublicKey((RSAPublicKey) keyPair.getPublic(), randomExternalUserEmail))
        .userId(UUID.randomUUID().toString())
        .externalUserEmail(
            RandomStringUtils.random(5, /*letters=*/ true, /*numbers=*/ true) + "@gmail.com")
        .build();
  }

  /** Gets a pair of private - public RSA key. */
  public static Pair<String, String> getRSAEncodedKeyPair(String externalUser)
      throws NoSuchAlgorithmException, IOException {
    KeyPair keyPair = generateRSAKeyPair();
    return Pair.of(
        encodeRSAPrivateKey((RSAPrivateKey) keyPair.getPrivate()),
        encodeRSAPublicKey((RSAPublicKey) keyPair.getPublic(), externalUser));
  }

  private static String encodeRSAPrivateKey(RSAPrivateKey privateKey) {
    return DEFAULT_PRIVATE_KEY_BEGIN
        + "\n"
        + new String(Base64.encodeBase64(privateKey.getEncoded()))
        + "\n"
        + DEFAULT_PRIVATE_KEY_END;
  }

  private static String encodeRSAPublicKey(RSAPublicKey rsaPublicKey, String user)
      throws IOException {
    var byteOs = new ByteArrayOutputStream();
    var dos = new DataOutputStream(byteOs);
    dos.writeInt("ssh-rsa".getBytes().length);
    dos.write("ssh-rsa".getBytes());
    dos.writeInt(rsaPublicKey.getPublicExponent().toByteArray().length);
    dos.write(rsaPublicKey.getPublicExponent().toByteArray());
    dos.writeInt(rsaPublicKey.getModulus().toByteArray().length);
    dos.write(rsaPublicKey.getModulus().toByteArray());
    var publicKeyEncoded = new String(Base64.encodeBase64(byteOs.toByteArray()));
    return DEFAULT_PUBLIC_KEY_BEGIN + " " + publicKeyEncoded + " " + user;
  }

  private static KeyPair generateRSAKeyPair() throws NoSuchAlgorithmException {
    var generator = KeyPairGenerator.getInstance("RSA");
    generator.initialize(2048);
    return generator.generateKeyPair();
=======
  public static Throwable getRootCause(Throwable throwable) {
    // https://www.baeldung.com/java-exception-root-cause
    Objects.requireNonNull(throwable);
    Throwable rootCause = throwable;
    while (rootCause.getCause() != null && rootCause.getCause() != rootCause) {
      rootCause = rootCause.getCause();
    }
    return rootCause;
>>>>>>> a89dfde8
  }
}<|MERGE_RESOLUTION|>--- conflicted
+++ resolved
@@ -86,7 +86,7 @@
         .build();
   }
 
-<<<<<<< HEAD
+
   public static SshKeyPair createRandomGithubSshKey() throws NoSuchAlgorithmException, IOException {
     var randomExternalUserEmail =
         RandomStringUtils.random(5, /*letters=*/ true, /*numbers=*/ true) + "@gmail.com";
@@ -136,7 +136,8 @@
     var generator = KeyPairGenerator.getInstance("RSA");
     generator.initialize(2048);
     return generator.generateKeyPair();
-=======
+
+    
   public static Throwable getRootCause(Throwable throwable) {
     // https://www.baeldung.com/java-exception-root-cause
     Objects.requireNonNull(throwable);
@@ -145,6 +146,5 @@
       rootCause = rootCause.getCause();
     }
     return rootCause;
->>>>>>> a89dfde8
   }
 }