package bio.terra.externalcreds.controllers;

import static org.mockito.ArgumentMatchers.eq;
import static org.mockito.Mockito.doNothing;
import static org.mockito.Mockito.doThrow;
import static org.mockito.Mockito.mock;
import static org.mockito.Mockito.verify;
import static org.mockito.Mockito.when;
import static org.springframework.test.web.servlet.request.MockMvcRequestBuilders.delete;
import static org.springframework.test.web.servlet.request.MockMvcRequestBuilders.get;
import static org.springframework.test.web.servlet.request.MockMvcRequestBuilders.post;
import static org.springframework.test.web.servlet.result.MockMvcResultMatchers.content;
import static org.springframework.test.web.servlet.result.MockMvcResultMatchers.status;

import bio.terra.common.exception.NotFoundException;
import bio.terra.externalcreds.BaseTest;
import bio.terra.externalcreds.TestUtils;
import bio.terra.externalcreds.models.LinkedAccountWithPassportAndVisas;
import bio.terra.externalcreds.services.LinkedAccountService;
import bio.terra.externalcreds.services.PassportService;
import bio.terra.externalcreds.services.ProviderService;
import bio.terra.externalcreds.services.SamService;
import java.time.OffsetDateTime;
import java.time.ZoneId;
import java.util.List;
import java.util.Optional;
import java.util.Set;
import java.util.UUID;
import org.broadinstitute.dsde.workbench.client.sam.ApiException;
import org.broadinstitute.dsde.workbench.client.sam.api.UsersApi;
import org.broadinstitute.dsde.workbench.client.sam.model.UserStatusInfo;
import org.junit.jupiter.api.Nested;
import org.junit.jupiter.api.Test;
import org.springframework.beans.factory.annotation.Autowired;
import org.springframework.boot.test.autoconfigure.web.servlet.AutoConfigureMockMvc;
import org.springframework.boot.test.mock.mockito.MockBean;
import org.springframework.http.HttpStatus;
import org.springframework.test.web.servlet.MockMvc;
import org.springframework.util.LinkedMultiValueMap;

@AutoConfigureMockMvc
public class OidcApiControllerTest extends BaseTest {

  @Autowired private MockMvc mvc;

<<<<<<< HEAD
  @MockBean private LinkedAccountService linkedAccountService;
  @MockBean private ProviderService providerService;
  @MockBean private SamService samService;
  @MockBean private PassportService passportService;
=======
  @MockBean private LinkedAccountService linkedAccountServiceMock;
  @MockBean private ProviderService providerServiceMock;
  @MockBean private SamService samServiceMock;
>>>>>>> adc4d498

  @Test
  void testListProviders() throws Exception {
    when(providerServiceMock.getProviderList())
        .thenReturn(Set.of("fake-provider2", "fake-provider1"));

    mvc.perform(get("/api/oidc/v1/providers"))
        .andExpect(content().json("[\"fake-provider1\",\"fake-provider2\"]"));
  }

  @Nested
  class GetAuthUrl {

    @Test
    void testGetAuthUrl() throws Exception {
      var result = "https://test/authorization/uri";
      var provider = "fake";
      var redirectUri = "fakeuri";
      var scopes = Set.of("openid", "email");
      String state = null;

      when(providerServiceMock.getProviderAuthorizationUrl(provider, redirectUri, scopes, state))
          .thenReturn(Optional.of(result));

      var queryParams = new LinkedMultiValueMap<String, String>();
      queryParams.add("redirectUri", redirectUri);
      queryParams.addAll("scopes", List.copyOf(scopes));
      mvc.perform(
              get("/api/oidc/v1/{provider}/authorization-url", provider).queryParams(queryParams))
          .andExpect(content().json("\"" + result + "\""));
    }

    @Test
    void testGetAuthUrl404() throws Exception {
      var provider = "fake";
      var redirectUri = "fakeuri";
      var scopes = Set.of("openid", "email");
      String state = null;

      when(providerServiceMock.getProviderAuthorizationUrl(provider, redirectUri, scopes, state))
          .thenReturn(Optional.empty());

      var queryParams = new LinkedMultiValueMap<String, String>();
      queryParams.add("redirectUri", redirectUri);
      queryParams.addAll("scopes", List.copyOf(scopes));
      mvc.perform(
              get("/api/oidc/v1/{provider}/authorization-url", provider).queryParams(queryParams))
          .andExpect(status().isNotFound());
    }
  }

  @Nested
  class GetLink {

    @Test
    void testGetLink() throws Exception {
      var accessToken = "testToken";
      var inputLinkedAccount = TestUtils.createRandomLinkedAccount();

      mockSamUser(inputLinkedAccount.getUserId(), accessToken);

      when(linkedAccountServiceMock.getLinkedAccount(
              eq(inputLinkedAccount.getUserId()), eq(inputLinkedAccount.getProviderId())))
          .thenReturn(Optional.of(inputLinkedAccount));

      mvc.perform(
              get("/api/oidc/v1/" + inputLinkedAccount.getProviderId())
                  .header("authorization", "Bearer " + accessToken))
          .andExpect(
              content()
                  .json(
                      "{\"externalUserId\":\""
                          + inputLinkedAccount.getExternalUserId()
                          + "\", \"expirationTimestamp\":\""
                          + OffsetDateTime.ofInstant(
                              inputLinkedAccount.getExpires().toInstant(), ZoneId.of("UTC"))
                          + "\"}"));
    }

    @Test
    void testGetLink404() throws Exception {
      var userId = "non-existent-user";
      var providerId = "non-existent-provider";
      var accessToken = "testToken";

      mockSamUser(userId, accessToken);

      mvc.perform(
              get("/api/oidc/v1/" + providerId).header("authorization", "Bearer " + accessToken))
          .andExpect(status().isNotFound());
    }

    @Test
    void testGetLink403() throws Exception {
      var providerId = "provider";
      var accessToken = "testToken";

      mockSamUserError(accessToken, HttpStatus.NOT_FOUND);

      mvc.perform(
              get("/api/oidc/v1/" + providerId).header("authorization", "Bearer " + accessToken))
          .andExpect(status().isForbidden());
    }

    @Test
    void testGetLink500() throws Exception {
      String providerId = "provider";
      String accessToken = "testToken";

      mockSamUserError(accessToken, HttpStatus.NO_CONTENT);

      mvc.perform(
              get("/api/oidc/v1/" + providerId).header("authorization", "Bearer " + accessToken))
          .andExpect(status().isInternalServerError());
    }
  }

  @Test
  void testCreateLink() throws Exception {
    var accessToken = "testToken";
    var inputLinkedAccount = TestUtils.createRandomLinkedAccount();

    var scopes = new String[] {"email", "foo"};
    var redirectUri = "http://redirect";
    var state = UUID.randomUUID().toString();
    var oauthcode = UUID.randomUUID().toString();

    mockSamUser(inputLinkedAccount.getUserId(), accessToken);

    when(providerServiceMock.createLink(
            inputLinkedAccount.getProviderId(),
            inputLinkedAccount.getUserId(),
            oauthcode,
            redirectUri,
            Set.of(scopes),
            state))
        .thenReturn(
            Optional.of(
                new LinkedAccountWithPassportAndVisas.Builder()
                    .linkedAccount(inputLinkedAccount)
                    .build()));

    mvc.perform(
            post("/api/oidc/v1/{provider}/oauthcode", inputLinkedAccount.getProviderId())
                .header("authorization", "Bearer " + accessToken)
                .param("scopes", scopes)
                .param("redirectUri", redirectUri)
                .param("state", state)
                .param("oauthcode", oauthcode))
        .andExpect(status().isOk())
        .andExpect(
            content()
                .json(
                    "{\"externalUserId\":\""
                        + inputLinkedAccount.getExternalUserId()
                        + "\", \"expirationTimestamp\":\""
                        + OffsetDateTime.ofInstant(
                            inputLinkedAccount.getExpires().toInstant(), ZoneId.of("UTC"))
                        + "\"}"));
  }

  @Nested
  class DeleteLink {

    @Test
    void testDeleteLink() throws Exception {
      var accessToken = "testToken";
      var userId = UUID.randomUUID().toString();
      var providerId = UUID.randomUUID().toString();
      mockSamUser(userId, accessToken);

      doNothing().when(providerServiceMock).deleteLink(userId, providerId);

      mvc.perform(
              delete("/api/oidc/v1/{provider}", providerId)
                  .header("authorization", "Bearer " + accessToken))
          .andExpect(status().isOk());

      verify(providerServiceMock).deleteLink(userId, providerId);
    }

    @Test
    void testDeleteLink404() throws Exception {
      var accessToken = "testToken";
      var userId = UUID.randomUUID().toString();
      var providerId = UUID.randomUUID().toString();
      mockSamUser(userId, accessToken);

      doThrow(new NotFoundException("not found"))
          .when(providerServiceMock)
          .deleteLink(userId, providerId);

      mvc.perform(
              delete("/api/oidc/v1/{provider}", providerId)
                  .header("authorization", "Bearer " + accessToken))
          .andExpect(status().isNotFound());
    }
  }

  @Nested
  class GetProviderPassport {

    @Test
    void testGetProviderPassport() throws Exception {
      var accessToken = "testToken";
      var userId = UUID.randomUUID().toString();
      var providerId = UUID.randomUUID().toString();
      var passport = TestUtils.createRandomPassport();

      mockSamUser(userId, accessToken);

<<<<<<< HEAD
      when(passportService.getPassport(userId, providerId)).thenReturn(Optional.of(passport));
=======
      when(linkedAccountServiceMock.getGA4GHPassport(userId, providerId))
          .thenReturn(Optional.of(passport));
>>>>>>> adc4d498

      mvc.perform(
              get("/api/oidc/v1/{provider}/passport", providerId)
                  .header("authorization", "Bearer " + accessToken))
          .andExpect(status().isOk())
          .andExpect(content().json("\"" + passport.getJwt() + "\""));
    }

    @Test
    void testGetProviderPassport404() throws Exception {
      var accessToken = "testToken";
      var userId = UUID.randomUUID().toString();
      var providerId = UUID.randomUUID().toString();

      mockSamUser(userId, accessToken);

      mvc.perform(
              get("/api/oidc/v1/{provider}/passport", providerId)
                  .header("authorization", "Bearer " + accessToken))
          .andExpect(status().isNotFound());
    }
  }

  private void mockSamUser(String userId, String accessToken) throws ApiException {
    var usersApiMock = mock(UsersApi.class);
    var userStatusInfo = new UserStatusInfo().userSubjectId(userId);
    when(samServiceMock.samUsersApi(accessToken)).thenReturn(usersApiMock);
    when(usersApiMock.getUserStatusInfo()).thenReturn(userStatusInfo);
  }

  private void mockSamUserError(String accessToken, HttpStatus notFound) throws ApiException {
    var usersApiMock = mock(UsersApi.class);
    when(samServiceMock.samUsersApi(accessToken)).thenReturn(usersApiMock);
    when(usersApiMock.getUserStatusInfo())
        .thenThrow(new ApiException(notFound.value(), "Not Found"));
  }
}<|MERGE_RESOLUTION|>--- conflicted
+++ resolved
@@ -43,16 +43,10 @@
 
   @Autowired private MockMvc mvc;
 
-<<<<<<< HEAD
-  @MockBean private LinkedAccountService linkedAccountService;
-  @MockBean private ProviderService providerService;
-  @MockBean private SamService samService;
-  @MockBean private PassportService passportService;
-=======
   @MockBean private LinkedAccountService linkedAccountServiceMock;
   @MockBean private ProviderService providerServiceMock;
   @MockBean private SamService samServiceMock;
->>>>>>> adc4d498
+  @MockBean private PassportService passportServiceMock;
 
   @Test
   void testListProviders() throws Exception {
@@ -264,12 +258,7 @@
 
       mockSamUser(userId, accessToken);
 
-<<<<<<< HEAD
-      when(passportService.getPassport(userId, providerId)).thenReturn(Optional.of(passport));
-=======
-      when(linkedAccountServiceMock.getGA4GHPassport(userId, providerId))
-          .thenReturn(Optional.of(passport));
->>>>>>> adc4d498
+      when(passportServiceMock.getPassport(userId, providerId)).thenReturn(Optional.of(passport));
 
       mvc.perform(
               get("/api/oidc/v1/{provider}/passport", providerId)
