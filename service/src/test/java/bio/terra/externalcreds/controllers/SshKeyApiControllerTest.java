--- conflicted
+++ resolved
@@ -29,13 +29,8 @@
   void getSshKeyPair_throws500() throws Exception {
     var sshKeyType = "github";
     var failedResult =
-<<<<<<< HEAD
-        mvc.perform(get("/api/sshkeypair/v1/{sshkey_type}", sshKeyType))
+        mvc.perform(get("/api/sshkeypair/v1/{type}", sshKeyType))
             .andExpect(status().is5xxServerError())
-=======
-        mvc.perform(get("/api/sshkeypair/v1/{type}", sshKeyType))
-            .andExpect(status().is(500))
->>>>>>> 5c4c3eb9
             .andReturn();
     var requestError =
         objectMapper.readValue(failedResult.getResponse().getContentAsString(), ErrorReport.class);
@@ -74,13 +69,8 @@
   void deleteSshKeyPair_throws500() throws Exception {
     var sshKeyType = "gitlab";
     var failedResult =
-<<<<<<< HEAD
-        mvc.perform(delete("/api/sshkeypair/v1/{sshkey_type}", sshKeyType))
+        mvc.perform(delete("/api/sshkeypair/v1/{type}", sshKeyType))
             .andExpect(status().is5xxServerError())
-=======
-        mvc.perform(delete("/api/sshkeypair/v1/{type}", sshKeyType))
-            .andExpect(status().is(500))
->>>>>>> 5c4c3eb9
             .andReturn();
 
     var requestError =
@@ -90,24 +80,9 @@
 
   @Test
   void updateSshKeyPair_invalidProvider_throwsBadRequest() throws Exception {
-<<<<<<< HEAD
     var invalidSshKeyType = "azures";
-    mvc.perform(get("/api/sshkeypair/v1/{sshkey_type}", invalidSshKeyType))
+    mvc.perform(get("/api/sshkeypair/v1/{type}", invalidSshKeyType))
         .andExpect(status().isBadRequest())
         .andExpect(content().string(containsString("Invalid SSH key pair type")));
-=======
-    var invalidSshKeyType = "AZURES";
-    var failedResult =
-        mvc.perform(get("/api/sshkeypair/v1/{type}", invalidSshKeyType))
-            .andExpect(status().isBadRequest())
-            .andReturn();
-
-    var requestError =
-        objectMapper.readValue(failedResult.getResponse().getContentAsString(), ErrorReport.class);
-    assertThat(
-        requestError.getMessage(),
-        Matchers.containsString(
-            "Request could not be parsed or was invalid: MethodArgumentTypeMismatchException. Ensure that all types are correct and that enums have valid values."));
->>>>>>> 5c4c3eb9
   }
 }