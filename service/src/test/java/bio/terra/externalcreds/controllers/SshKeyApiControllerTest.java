package bio.terra.externalcreds.controllers;

import static org.junit.jupiter.api.Assertions.assertEquals;
import static org.mockito.Mockito.mock;
import static org.mockito.Mockito.verify;
import static org.mockito.Mockito.when;
import static org.springframework.test.web.servlet.request.MockMvcRequestBuilders.delete;
import static org.springframework.test.web.servlet.request.MockMvcRequestBuilders.get;
import static org.springframework.test.web.servlet.request.MockMvcRequestBuilders.post;
import static org.springframework.test.web.servlet.request.MockMvcRequestBuilders.put;
import static org.springframework.test.web.servlet.result.MockMvcResultMatchers.status;

import bio.terra.externalcreds.BaseTest;
import bio.terra.externalcreds.auditLogging.AuditLogEvent;
import bio.terra.externalcreds.auditLogging.AuditLogEventType;
import bio.terra.externalcreds.auditLogging.AuditLogger;
import bio.terra.externalcreds.TestUtils;
import bio.terra.externalcreds.generated.model.SshKeyPair;
import bio.terra.externalcreds.services.SamService;
import com.fasterxml.jackson.databind.ObjectMapper;
import java.util.UUID;
import org.apache.commons.lang3.RandomStringUtils;
import org.apache.http.HttpStatus;
import org.broadinstitute.dsde.workbench.client.sam.ApiException;
import org.broadinstitute.dsde.workbench.client.sam.api.UsersApi;
import org.broadinstitute.dsde.workbench.client.sam.model.UserStatusInfo;
import org.junit.jupiter.api.Test;
import org.mockito.ArgumentCaptor;
import org.mockito.Captor;
import org.mockito.Mockito;
import org.springframework.beans.factory.annotation.Autowired;
import org.springframework.boot.test.autoconfigure.web.servlet.AutoConfigureMockMvc;
import org.springframework.boot.test.mock.mockito.MockBean;
import org.springframework.http.MediaType;
import org.springframework.test.web.servlet.MockMvc;

@AutoConfigureMockMvc
class SshKeyApiControllerTest extends BaseTest {

  @Autowired private MockMvc mvc;
  @Autowired private ObjectMapper objectMapper;

  @MockBean private SamService samServiceMock;
  @MockBean private AuditLogger auditLoggerMock;

  @Captor ArgumentCaptor<AuditLogEvent> auditLogEventArgumentCaptor;

  @Test
  void getNonExistingSshKeyPair() throws Exception {
    String accessToken = RandomStringUtils.randomAlphanumeric(10);
    mockSamUser(accessToken);
    var sshKeyType = "github";

    mvc.perform(
            get("/api/sshkeypair/v1/{type}", sshKeyType)
                .header("authorization", "Bearer " + accessToken))
        .andExpect(status().isNotFound())
        .andReturn();

    verifyAuditLogEvent(sshKeyType, AuditLogEventType.GetSshKeyPairFailed);
  }

  @Test
  void putGetAndDeleteSshKeyPair() throws Exception {
    String accessToken = RandomStringUtils.randomAlphanumeric(10);
    String externalUserEmail = String.format("%s@gmail.com", RandomStringUtils.randomAlphabetic(5));
    mockSamUser(accessToken);
    var sshKeyPairType = "gitlab";
    var rsaEncodedKeyPair = TestUtils.getRSAEncodedKeyPair(externalUserEmail);
    var sshKeyPair =
        new SshKeyPair()
            .privateKey(rsaEncodedKeyPair.getLeft())
            .publicKey(rsaEncodedKeyPair.getRight())
            .externalUserEmail(externalUserEmail);
    var requestBody = objectMapper.writeValueAsString(sshKeyPair);
    var putResult =
        mvc.perform(
                put("/api/sshkeypair/v1/{type}", sshKeyPairType)
                    .contentType(MediaType.APPLICATION_JSON)
                    .content(requestBody)
                    .header("authorization", "Bearer " + accessToken))
            .andExpect(status().isOk())
            .andReturn();
    assertEquals(
        sshKeyPair,
        objectMapper.readValue(putResult.getResponse().getContentAsByteArray(), SshKeyPair.class));

    var getResult =
        mvc.perform(
                get("/api/sshkeypair/v1/{type}", sshKeyPairType)
                    .header("authorization", "Bearer " + accessToken))
            .andExpect(status().isOk())
            .andReturn();
    assertEquals(
        sshKeyPair,
        objectMapper.readValue(getResult.getResponse().getContentAsByteArray(), SshKeyPair.class));

    mvc.perform(
            delete("/api/sshkeypair/v1/{type}", sshKeyPairType)
                .header("authorization", "Bearer " + accessToken))
        .andExpect(status().isOk())
        .andReturn();
  }

  @Test
  void generateGetAndDeleteSshKeyPair() throws Exception {
    String accessToken = RandomStringUtils.randomAlphanumeric(10);
    mockSamUser(accessToken);
    String externalUserEmail = String.format("%s@gmail.com", RandomStringUtils.randomAlphabetic(5));
    var sshKeyPairType = "gitlab";
    var postResult =
        mvc.perform(
                post("/api/sshkeypair/v1/{type}", sshKeyPairType)
                    .header("authorization", "Bearer " + accessToken)
                    .contentType(MediaType.APPLICATION_JSON)
                    .content(externalUserEmail))
            .andExpect(status().isOk())
            .andReturn();

    var generatedSshKeyPair =
        objectMapper.readValue(postResult.getResponse().getContentAsByteArray(), SshKeyPair.class);
<<<<<<< HEAD
    verifyAuditLogEvent(sshKeyPairType, AuditLogEventType.SshKeyPairCreated);
=======
>>>>>>> 14679887

    var getResult =
        mvc.perform(
                get("/api/sshkeypair/v1/{type}", sshKeyPairType)
                    .header("authorization", "Bearer " + accessToken))
            .andExpect(status().isOk())
            .andReturn();
    assertEquals(
        generatedSshKeyPair,
        objectMapper.readValue(getResult.getResponse().getContentAsByteArray(), SshKeyPair.class));
<<<<<<< HEAD
    verifyAuditLogEvent(sshKeyPairType, AuditLogEventType.GetSshKeyPairSucceeded);
=======
>>>>>>> 14679887

    mvc.perform(
            delete("/api/sshkeypair/v1/{type}", sshKeyPairType)
                .header("authorization", "Bearer " + accessToken))
        .andExpect(status().isOk())
        .andReturn();
<<<<<<< HEAD
    verifyAuditLogEvent(sshKeyPairType, AuditLogEventType.SshKayPairDeleted);
=======
>>>>>>> 14679887
  }

  @Test
  void getSshKeyPairWithInvalidKeyType() throws Exception {
    String accessToken = RandomStringUtils.randomAlphanumeric(10);
    mockSamUser(accessToken);
    var invalidSshKeyType = "azures";
    mvc.perform(
            get("/api/sshkeypair/v1/{type}", invalidSshKeyType)
                .header("authorization", "Bearer " + accessToken))
        .andExpect(status().isBadRequest());
  }

  @Test
  void samThrowsApiException() throws Exception {
    String accessToken = RandomStringUtils.randomAlphanumeric(10);
    String externalUserEmail = String.format("%s@gmail.com", RandomStringUtils.randomAlphabetic(5));
    var usersApiMock = mock(UsersApi.class);
    when(samServiceMock.samUsersApi(accessToken)).thenReturn(usersApiMock);
    when(usersApiMock.getUserStatusInfo()).thenThrow(new ApiException());

    var sshKeyPairType = "gitlab";
    mvc.perform(
            post("/api/sshkeypair/v1/{type}", sshKeyPairType)
                .header("authorization", "Bearer " + accessToken)
                .contentType(MediaType.APPLICATION_JSON)
                .content(externalUserEmail))
        .andExpect(status().is5xxServerError());
  }

  @Test
  void samThrowsNotFoundException() throws Exception {
    String accessToken = RandomStringUtils.randomAlphanumeric(10);
    String externalUserEmail = String.format("%s@gmail.com", RandomStringUtils.randomAlphabetic(5));
    var usersApiMock = mock(UsersApi.class);
    when(samServiceMock.samUsersApi(accessToken)).thenReturn(usersApiMock);
    when(usersApiMock.getUserStatusInfo())
        .thenThrow(new ApiException(HttpStatus.SC_NOT_FOUND, "user status info not found"));

    var sshKeyPairType = "gitlab";
    mvc.perform(
            post("/api/sshkeypair/v1/{type}", sshKeyPairType)
                .header("authorization", "Bearer " + accessToken)
                .contentType(MediaType.APPLICATION_JSON)
                .content(externalUserEmail))
        .andExpect(status().isForbidden());
  }

  private void mockSamUser(String accessToken) throws Exception {
    var usersApiMock = mock(UsersApi.class);
    var userStatusInfo = new UserStatusInfo().userSubjectId(UUID.randomUUID().toString());
    when(samServiceMock.samUsersApi(accessToken)).thenReturn(usersApiMock);
    when(usersApiMock.getUserStatusInfo()).thenReturn(userStatusInfo);
  }

  private void verifyAuditLogEvent(String sshKeyPairType, AuditLogEventType auditLogEventType) {
    verify(auditLoggerMock).logEvent(auditLogEventArgumentCaptor.capture());
    var auditLogEvent = auditLogEventArgumentCaptor.getValue();
    assertEquals(sshKeyPairType, auditLogEvent.getSshKeyPairType().get().toLowerCase());
    assertEquals(auditLogEventType, auditLogEvent.getAuditLogEventType());

    Mockito.clearInvocations(auditLoggerMock);
  }
}<|MERGE_RESOLUTION|>--- conflicted
+++ resolved
@@ -11,10 +11,10 @@
 import static org.springframework.test.web.servlet.result.MockMvcResultMatchers.status;
 
 import bio.terra.externalcreds.BaseTest;
+import bio.terra.externalcreds.TestUtils;
 import bio.terra.externalcreds.auditLogging.AuditLogEvent;
 import bio.terra.externalcreds.auditLogging.AuditLogEventType;
 import bio.terra.externalcreds.auditLogging.AuditLogger;
-import bio.terra.externalcreds.TestUtils;
 import bio.terra.externalcreds.generated.model.SshKeyPair;
 import bio.terra.externalcreds.services.SamService;
 import com.fasterxml.jackson.databind.ObjectMapper;
@@ -119,10 +119,7 @@
 
     var generatedSshKeyPair =
         objectMapper.readValue(postResult.getResponse().getContentAsByteArray(), SshKeyPair.class);
-<<<<<<< HEAD
     verifyAuditLogEvent(sshKeyPairType, AuditLogEventType.SshKeyPairCreated);
-=======
->>>>>>> 14679887
 
     var getResult =
         mvc.perform(
@@ -133,20 +130,14 @@
     assertEquals(
         generatedSshKeyPair,
         objectMapper.readValue(getResult.getResponse().getContentAsByteArray(), SshKeyPair.class));
-<<<<<<< HEAD
     verifyAuditLogEvent(sshKeyPairType, AuditLogEventType.GetSshKeyPairSucceeded);
-=======
->>>>>>> 14679887
 
     mvc.perform(
             delete("/api/sshkeypair/v1/{type}", sshKeyPairType)
                 .header("authorization", "Bearer " + accessToken))
         .andExpect(status().isOk())
         .andReturn();
-<<<<<<< HEAD
     verifyAuditLogEvent(sshKeyPairType, AuditLogEventType.SshKayPairDeleted);
-=======
->>>>>>> 14679887
   }
 
   @Test
