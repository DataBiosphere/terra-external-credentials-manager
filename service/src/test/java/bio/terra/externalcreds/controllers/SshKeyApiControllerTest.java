package bio.terra.externalcreds.controllers;

import static org.hamcrest.MatcherAssert.assertThat;
import static org.springframework.test.web.servlet.request.MockMvcRequestBuilders.delete;
import static org.springframework.test.web.servlet.request.MockMvcRequestBuilders.get;
import static org.springframework.test.web.servlet.request.MockMvcRequestBuilders.put;
import static org.springframework.test.web.servlet.result.MockMvcResultMatchers.status;

import bio.terra.externalcreds.BaseTest;
import bio.terra.externalcreds.generated.model.ErrorReport;
import bio.terra.externalcreds.generated.model.SshKeyPair;
import bio.terra.externalcreds.generated.model.SshKeyPairType;
import com.fasterxml.jackson.databind.ObjectMapper;
import org.hamcrest.Matchers;
import org.junit.jupiter.api.Test;
import org.springframework.beans.factory.annotation.Autowired;
import org.springframework.boot.test.autoconfigure.web.servlet.AutoConfigureMockMvc;
import org.springframework.http.MediaType;
import org.springframework.test.web.servlet.MockMvc;

@AutoConfigureMockMvc
class SshKeyApiControllerTest extends BaseTest {

  @Autowired private MockMvc mvc;
  @Autowired private ObjectMapper objectMapper;

  @Test
  void getSshKeyPair_throws500() throws Exception {
    var sshKeyType = "GITHUB";
    var failedResult =
<<<<<<< HEAD
        mvc.perform(get("/api/sshkeypair/v1/{ype}", sshKeyType))
=======
        mvc.perform(get("/api/sshkeypair/v1/{type}", sshKeyType))
>>>>>>> 5c4c3eb9
            .andExpect(status().is(500))
            .andReturn();
    var requestError =
        objectMapper.readValue(failedResult.getResponse().getContentAsString(), ErrorReport.class);
    assertThat(requestError.getMessage(), Matchers.containsString("Not implemented"));
  }

  @Test
  void putSshKeyPair_throws500() throws Exception {
    var sshKeyPairType = SshKeyPairType.GITHUB;
    var sshPrivateKey =
        "-----BEGIN OPENSSH PRIVATE KEY-----\n"
            + "abcde12345/+xXXXYZ//890=\n"
            + "-----END OPENSSH PRIVATE KEY-----";
    var sshPublicKey = "ssh-ed25519 AAABBBccc123 yuhuyoyo@google.com";
    var sshKeyPair =
        new SshKeyPair()
            .privateKey(sshPrivateKey.getBytes())
            .publicKey(sshPublicKey.getBytes())
            .externalUserEmail("yuhuyoyo@google.com");
    var requestBody = objectMapper.writeValueAsString(sshKeyPair);

    var failedResult =
        mvc.perform(
                put("/api/sshkeypair/v1/{type}", sshKeyPairType)
                    .contentType(MediaType.APPLICATION_JSON)
                    .content(requestBody))
            .andExpect(status().is(500))
            .andReturn();

    var requestError =
        objectMapper.readValue(failedResult.getResponse().getContentAsString(), ErrorReport.class);
    assertThat(requestError.getMessage(), Matchers.containsString("Not implemented"));
  }

  @Test
  void deleteSshKeyPair_throws500() throws Exception {
    var sshKeyType = "GITLAB";
    var failedResult =
        mvc.perform(delete("/api/sshkeypair/v1/{type}", sshKeyType))
            .andExpect(status().is(500))
            .andReturn();

    var requestError =
        objectMapper.readValue(failedResult.getResponse().getContentAsString(), ErrorReport.class);
    assertThat(requestError.getMessage(), Matchers.containsString("Not implemented"));
  }

  @Test
  void updateSshKeyPair_invalidProvider_throwsBadRequest() throws Exception {
    var invalidSshKeyType = "AZURES";
    var failedResult =
        mvc.perform(get("/api/sshkeypair/v1/{type}", invalidSshKeyType))
            .andExpect(status().isBadRequest())
            .andReturn();

    var requestError =
        objectMapper.readValue(failedResult.getResponse().getContentAsString(), ErrorReport.class);
    assertThat(
        requestError.getMessage(),
        Matchers.containsString(
            "Request could not be parsed or was invalid: MethodArgumentTypeMismatchException. Ensure that all types are correct and that enums have valid values."));
  }
}<|MERGE_RESOLUTION|>--- conflicted
+++ resolved
@@ -28,11 +28,7 @@
   void getSshKeyPair_throws500() throws Exception {
     var sshKeyType = "GITHUB";
     var failedResult =
-<<<<<<< HEAD
-        mvc.perform(get("/api/sshkeypair/v1/{ype}", sshKeyType))
-=======
         mvc.perform(get("/api/sshkeypair/v1/{type}", sshKeyType))
->>>>>>> 5c4c3eb9
             .andExpect(status().is(500))
             .andReturn();
     var requestError =
