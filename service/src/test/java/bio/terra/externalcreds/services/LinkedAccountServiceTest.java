--- conflicted
+++ resolved
@@ -29,12 +29,7 @@
 import org.mockserver.model.MediaType;
 import org.mockserver.model.Parameter;
 import org.springframework.beans.factory.annotation.Autowired;
-<<<<<<< HEAD
 import org.springframework.boot.test.mock.mockito.MockBean;
-import org.springframework.test.annotation.Rollback;
-import org.springframework.transaction.annotation.Transactional;
-=======
->>>>>>> cbbd1ed2
 
 public class LinkedAccountServiceTest extends BaseTest {
 
@@ -86,8 +81,6 @@
   }
 
   @Test
-  @Transactional
-  @Rollback
   void testRevokeRefreshToken() {
     var providerId = "provider";
     var refreshToken = "refreshToken";
