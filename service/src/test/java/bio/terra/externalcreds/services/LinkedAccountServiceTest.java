--- conflicted
+++ resolved
@@ -1,18 +1,11 @@
 package bio.terra.externalcreds.services;
 
 import static org.junit.jupiter.api.Assertions.assertEquals;
-<<<<<<< HEAD
-import static org.junit.jupiter.api.Assertions.assertNull;
-import static org.junit.jupiter.api.Assertions.assertThrows;
-=======
->>>>>>> e27eba66
+import static org.junit.jupiter.api.Assertions.assertFalse;
 import static org.junit.jupiter.api.Assertions.assertTrue;
-import static org.mockito.Mockito.when;
 
 import bio.terra.externalcreds.BaseTest;
-import bio.terra.externalcreds.ExternalCredsException;
 import bio.terra.externalcreds.config.ProviderConfig;
-import bio.terra.externalcreds.config.ProviderConfig.ProviderInfo;
 import bio.terra.externalcreds.dataAccess.GA4GHPassportDAO;
 import bio.terra.externalcreds.dataAccess.GA4GHVisaDAO;
 import bio.terra.externalcreds.dataAccess.LinkedAccountDAO;
@@ -24,15 +17,9 @@
 import java.sql.Timestamp;
 import java.util.Collections;
 import java.util.List;
-import java.util.Map;
 import java.util.UUID;
 import java.util.stream.Collectors;
 import org.junit.jupiter.api.Test;
-import org.mockserver.integration.ClientAndServer;
-import org.mockserver.model.HttpRequest;
-import org.mockserver.model.HttpResponse;
-import org.mockserver.model.MediaType;
-import org.mockserver.model.Parameter;
 import org.springframework.beans.factory.annotation.Autowired;
 import org.springframework.boot.test.mock.mockito.MockBean;
 
@@ -86,102 +73,122 @@
     saveAndValidateLinkedAccount(linkedAccount, null, Collections.emptyList());
   }
 
-  @Test
-  void testDeleteLinkedAccountAndRevokeToken() {
-    var revocationPath = "/test/revoke/";
-    var mockServerPort = 50555;
-    var linkedAccount = createRandomLinkedAccount();
-    linkedAccountDAO.upsertLinkedAccount(linkedAccount);
-
-    var providerInfo = new ProviderInfo();
-    providerInfo.setClientId("clientId");
-    providerInfo.setClientSecret("clientSecret");
-    providerInfo.setRevokeEndpoint(
-        "http://localhost:" + mockServerPort + revocationPath + "?token=%s");
-
-    var expectedParameters =
-        List.of(
-            new Parameter("token", linkedAccount.getRefreshToken()),
-            new Parameter("client_id", providerInfo.getClientId()),
-            new Parameter("client_secret", providerInfo.getClientSecret()));
-
-    when(providerConfig.getServices())
-        .thenReturn(Map.of(linkedAccount.getProviderId(), providerInfo));
-
-    //  Mock the server response
-    var mockServer = ClientAndServer.startClientAndServer(mockServerPort);
-    mockServer
-        .when(
-            HttpRequest.request(revocationPath)
-                .withMethod("POST")
-                .withQueryStringParameters(expectedParameters))
-        .respond(
-            HttpResponse.response("{ \"result\": \"revoked\" }")
-                .withStatusCode(200)
-                .withContentType(MediaType.APPLICATION_JSON));
-
-    // Check that no errors are thrown
-    linkedAccountService.deleteLinkedAccountAndRevokeToken(
-        linkedAccount.getUserId(), linkedAccount.getProviderId());
-
-    // Check that the LinkedAccount was deleted
-    assertNull(
-        linkedAccountDAO.getLinkedAccount(
+  //  @Test
+  //  void testDeleteLinkedAccountAndRevokeToken() {
+  //    var revocationPath = "/test/revoke/";
+  //    var mockServerPort = 50555;
+  //    var linkedAccount = createRandomLinkedAccount();
+  //    linkedAccountDAO.upsertLinkedAccount(linkedAccount);
+  //
+  //    var providerInfo = new ProviderInfo();
+  //    providerInfo.setClientId("clientId");
+  //    providerInfo.setClientSecret("clientSecret");
+  //    providerInfo.setRevokeEndpoint(
+  //        "http://localhost:" + mockServerPort + revocationPath + "?token=%s");
+  //
+  //    var expectedParameters =
+  //        List.of(
+  //            new Parameter("token", linkedAccount.getRefreshToken()),
+  //            new Parameter("client_id", providerInfo.getClientId()),
+  //            new Parameter("client_secret", providerInfo.getClientSecret()));
+  //
+  //    when(providerConfig.getServices())
+  //        .thenReturn(Map.of(linkedAccount.getProviderId(), providerInfo));
+  //
+  //    //  Mock the server response
+  //    var mockServer = ClientAndServer.startClientAndServer(mockServerPort);
+  //    mockServer
+  //        .when(
+  //            HttpRequest.request(revocationPath)
+  //                .withMethod("POST")
+  //                .withQueryStringParameters(expectedParameters))
+  //        .respond(
+  //            HttpResponse.response("{ \"result\": \"revoked\" }")
+  //                .withStatusCode(200)
+  //                .withContentType(MediaType.APPLICATION_JSON));
+  //
+  //    // Check that no errors are thrown
+  //    linkedAccountService.deleteLinkedAccountAndRevokeToken(
+  //        linkedAccount.getUserId(), linkedAccount.getProviderId());
+  //
+  //    // Check that the LinkedAccount was deleted
+  //    assertNull(
+  //        linkedAccountDAO.getLinkedAccount(
+  //            linkedAccount.getUserId(), linkedAccount.getProviderId()));
+  //
+  //    mockServer.stop();
+  //  }
+  //
+  //  @Test
+  //  void testDeleteExistingLinkedAccount() {
+  //    var linkedAccount = createRandomLinkedAccount();
+  //    linkedAccountDAO.upsertLinkedAccount(linkedAccount);
+  //    assertTrue(
+  //        linkedAccountService.deleteLinkedAccount(
+  //            linkedAccount.getUserId(), linkedAccount.getProviderId()));
+  //    assertEmpty(
+  //        linkedAccountDAO.getLinkedAccount(
+  //            linkedAccount.getUserId(), linkedAccount.getProviderId()));
+  //  }
+
+  @Test
+  void testDeleteNonExistingLinkedAccount() {
+    var linkedAccount = createRandomLinkedAccount();
+    assertFalse(
+        linkedAccountService.deleteLinkedAccount(
             linkedAccount.getUserId(), linkedAccount.getProviderId()));
-
-    mockServer.stop();
-  }
-
-  @Test
-  void testDeleteLinkedAccountAndRevokeTokenHandlesErrorResponse() {
-    var revocationPath = "/test/revoke/";
-    var mockServerPort = 50555;
-    var linkedAccount = createRandomLinkedAccount();
-    linkedAccountDAO.upsertLinkedAccount(linkedAccount);
-
-    var providerInfo = new ProviderInfo();
-    providerInfo.setClientId("clientId");
-    providerInfo.setClientSecret("clientSecret");
-    providerInfo.setRevokeEndpoint(
-        "http://localhost:" + mockServerPort + revocationPath + "?token=%s");
-
-    var expectedParameters =
-        List.of(
-            new Parameter("token", linkedAccount.getRefreshToken()),
-            new Parameter("client_id", providerInfo.getClientId()),
-            new Parameter("client_secret", providerInfo.getClientSecret()));
-
-    when(providerConfig.getServices())
-        .thenReturn(Map.of(linkedAccount.getProviderId(), providerInfo));
-
-    //  Mock the server response
-    var mockServer = ClientAndServer.startClientAndServer(mockServerPort);
-    mockServer
-        .when(
-            HttpRequest.request(revocationPath)
-                .withMethod("POST")
-                .withQueryStringParameters(expectedParameters))
-        .respond(
-            HttpResponse.response("Bad request")
-                .withStatusCode(400)
-                .withContentType(MediaType.APPLICATION_JSON));
-
-    // Test that the post request is formatted correctly and no errors are thrown
-    assertThrows(
-        ExternalCredsException.class,
-        () ->
-            linkedAccountService.deleteLinkedAccountAndRevokeToken(
-                linkedAccount.getUserId(), linkedAccount.getProviderId()));
-
-    // check that the LinkedAccount was not deleted
-    assertEquals(
-        linkedAccount,
-        linkedAccountDAO
-            .getLinkedAccount(linkedAccount.getUserId(), linkedAccount.getProviderId())
-            .withId(0));
-
-    mockServer.stop();
-  }
+  }
+
+  //  @Test
+  //  void testDeleteLinkedAccountAndRevokeTokenHandlesErrorResponse() {
+  //    var revocationPath = "/test/revoke/";
+  //    var mockServerPort = 50555;
+  //    var linkedAccount = createRandomLinkedAccount();
+  //    linkedAccountDAO.upsertLinkedAccount(linkedAccount);
+  //
+  //    var providerInfo = new ProviderInfo();
+  //    providerInfo.setClientId("clientId");
+  //    providerInfo.setClientSecret("clientSecret");
+  //    providerInfo.setRevokeEndpoint(
+  //        "http://localhost:" + mockServerPort + revocationPath + "?token=%s");
+  //
+  //    var expectedParameters =
+  //        List.of(
+  //            new Parameter("token", linkedAccount.getRefreshToken()),
+  //            new Parameter("client_id", providerInfo.getClientId()),
+  //            new Parameter("client_secret", providerInfo.getClientSecret()));
+  //
+  //    when(providerConfig.getServices())
+  //        .thenReturn(Map.of(linkedAccount.getProviderId(), providerInfo));
+  //
+  //    //  Mock the server response
+  //    var mockServer = ClientAndServer.startClientAndServer(mockServerPort);
+  //    mockServer
+  //        .when(
+  //            HttpRequest.request(revocationPath)
+  //                .withMethod("POST")
+  //                .withQueryStringParameters(expectedParameters))
+  //        .respond(
+  //            HttpResponse.response("Bad request")
+  //                .withStatusCode(400)
+  //                .withContentType(MediaType.APPLICATION_JSON));
+  //
+  //    // Test that the post request is formatted correctly and no errors are thrown
+  //    assertThrows(
+  //        ExternalCredsException.class,
+  //        () ->
+  //            linkedAccountService.deleteLinkedAccountAndRevokeToken(
+  //                linkedAccount.getUserId(), linkedAccount.getProviderId()));
+  //
+  //    // check that the LinkedAccount was not deleted
+  //    assertEquals(
+  //        linkedAccount,
+  //        linkedAccountDAO
+  //            .getLinkedAccount(linkedAccount.getUserId(), linkedAccount.getProviderId())
+  //            .withId(0));
+  //
+  //    mockServer.stop();
+  //  }
 
   private LinkedAccount saveAndValidateLinkedAccount(
       LinkedAccount linkedAccount, GA4GHPassport passport, List<GA4GHVisa> visas) {
