--- conflicted
+++ resolved
@@ -1,14 +1,10 @@
 package bio.terra.externalcreds.services;
 
-<<<<<<< HEAD
 import static org.junit.jupiter.api.Assertions.assertEquals;
 import static org.junit.jupiter.api.Assertions.assertFalse;
 import static org.junit.jupiter.api.Assertions.assertThrows;
 import static org.mockito.ArgumentMatchers.any;
 import static org.mockito.ArgumentMatchers.eq;
-=======
-import static org.junit.jupiter.api.Assertions.assertThrows;
->>>>>>> adc4d498
 import static org.mockito.Mockito.verify;
 import static org.mockito.Mockito.when;
 
@@ -49,12 +45,6 @@
 import org.springframework.web.client.HttpClientErrorException;
 
 public class ProviderServiceTest extends BaseTest {
-<<<<<<< HEAD
-=======
-  @Autowired private ProviderService providerService;
-  @MockBean private LinkedAccountService linkedAccountServiceMock;
-  @MockBean private ExternalCredsConfig externalCredsConfigMock;
->>>>>>> adc4d498
 
   @Nested
   @TestComponent
@@ -62,8 +52,8 @@
 
     @Autowired private ProviderService providerService;
 
-    @MockBean private LinkedAccountService mockLinkedAccountService;
-    @MockBean private ExternalCredsConfig mockExternalCredsConfig;
+    @MockBean private LinkedAccountService linkedAccountServiceMock;
+    @MockBean private ExternalCredsConfig externalCredsConfigMock;
 
     @Test
     void testDeleteLinkedAccountAndRevokeToken() {
@@ -77,11 +67,7 @@
 
     @Test
     void testDeleteLinkProviderNotFound() {
-<<<<<<< HEAD
-      when(mockExternalCredsConfig.getProviders()).thenReturn(Map.of());
-=======
       when(externalCredsConfigMock.getProviders()).thenReturn(Map.of());
->>>>>>> adc4d498
 
       assertThrows(
           NotFoundException.class,
@@ -94,17 +80,10 @@
     void testDeleteLinkLinkNotFound() {
       var linkedAccount = TestUtils.createRandomLinkedAccount();
 
-<<<<<<< HEAD
-      when(mockExternalCredsConfig.getProviders())
-          .thenReturn(Map.of(linkedAccount.getProviderId(), TestUtils.createRandomProvider()));
-
-      when(mockLinkedAccountService.getLinkedAccount(
-=======
       when(externalCredsConfigMock.getProviders())
           .thenReturn(Map.of(linkedAccount.getProviderId(), TestUtils.createRandomProvider()));
 
       when(linkedAccountServiceMock.getLinkedAccount(
->>>>>>> adc4d498
               linkedAccount.getUserId(), linkedAccount.getProviderId()))
           .thenReturn(Optional.empty());
 
@@ -130,13 +109,13 @@
               new Parameter("client_id", providerInfo.getClientId()),
               new Parameter("client_secret", providerInfo.getClientSecret()));
 
-      when(mockExternalCredsConfig.getProviders())
+      when(externalCredsConfigMock.getProviders())
           .thenReturn(Map.of(linkedAccount.getProviderId(), providerInfo));
 
-      when(mockLinkedAccountService.getLinkedAccount(
+      when(linkedAccountServiceMock.getLinkedAccount(
               linkedAccount.getUserId(), linkedAccount.getProviderId()))
           .thenReturn(Optional.of(linkedAccount));
-      when(mockLinkedAccountService.deleteLinkedAccount(
+      when(linkedAccountServiceMock.deleteLinkedAccount(
               linkedAccount.getUserId(), linkedAccount.getProviderId()))
           .thenReturn(true);
 
@@ -151,7 +130,7 @@
             .respond(HttpResponse.response().withStatusCode(httpStatus.value()));
 
         providerService.deleteLink(linkedAccount.getUserId(), linkedAccount.getProviderId());
-        verify(mockLinkedAccountService)
+        verify(linkedAccountServiceMock)
             .deleteLinkedAccount(linkedAccount.getUserId(), linkedAccount.getProviderId());
       } finally {
         mockServer.stop();
@@ -159,7 +138,6 @@
     }
   }
 
-<<<<<<< HEAD
   @Nested
   @TestComponent
   class AuthAndRefreshPassport {
@@ -169,7 +147,7 @@
     @Autowired private LinkedAccountDAO linkedAccountDAO;
     @Autowired private GA4GHVisaDAO visaDAO;
 
-    @MockBean private ExternalCredsConfig mockExternalCredsConfig;
+    @MockBean private ExternalCredsConfig externalCredsConfigMock;
     @MockBean private ProviderClientCache mockProviderClientCache;
     @MockBean private OAuth2Service mockOAuth2Service;
     @MockBean private JwtUtils jwtUtils;
@@ -214,7 +192,7 @@
               .withIssuer("BadIssuer"));
 
       // mock configs
-      when(mockExternalCredsConfig.getProviders())
+      when(externalCredsConfigMock.getProviders())
           .thenReturn(
               Map.of(
                   savedLinkedAccount.getProviderId(),
@@ -376,7 +354,7 @@
     }
 
     private void mockProviderConfigs(String providerId) {
-      when(mockExternalCredsConfig.getProviders())
+      when(externalCredsConfigMock.getProviders())
           .thenReturn(Map.of(providerId, TestUtils.createRandomProvider()));
     }
 
@@ -425,48 +403,6 @@
       providerServiceSpy.refreshExpiringPassports();
       verify(providerServiceSpy).authAndRefreshPassport(any());
       verify(providerServiceSpy).authAndRefreshPassport(savedExpiringLinkedAccount);
-=======
-  private void testWithRevokeResponseCode(HttpStatus httpStatus) {
-    var revocationPath = "/test/revoke/";
-    var mockServerPort = 50555;
-    var linkedAccount = TestUtils.createRandomLinkedAccount();
-
-    var providerInfo =
-        TestUtils.createRandomProvider()
-            .setRevokeEndpoint("http://localhost:" + mockServerPort + revocationPath + "?token=%s");
-
-    var expectedParameters =
-        List.of(
-            new Parameter("token", linkedAccount.getRefreshToken()),
-            new Parameter("client_id", providerInfo.getClientId()),
-            new Parameter("client_secret", providerInfo.getClientSecret()));
-
-    when(externalCredsConfigMock.getProviders())
-        .thenReturn(Map.of(linkedAccount.getProviderId(), providerInfo));
-
-    when(linkedAccountServiceMock.getLinkedAccount(
-            linkedAccount.getUserId(), linkedAccount.getProviderId()))
-        .thenReturn(Optional.of(linkedAccount));
-    when(linkedAccountServiceMock.deleteLinkedAccount(
-            linkedAccount.getUserId(), linkedAccount.getProviderId()))
-        .thenReturn(true);
-
-    //  Mock the server response
-    var mockServer = ClientAndServer.startClientAndServer(mockServerPort);
-    try {
-      mockServer
-          .when(
-              HttpRequest.request(revocationPath)
-                  .withMethod("POST")
-                  .withQueryStringParameters(expectedParameters))
-          .respond(HttpResponse.response().withStatusCode(httpStatus.value()));
-
-      providerService.deleteLink(linkedAccount.getUserId(), linkedAccount.getProviderId());
-      verify(linkedAccountServiceMock)
-          .deleteLinkedAccount(linkedAccount.getUserId(), linkedAccount.getProviderId());
-    } finally {
-      mockServer.stop();
->>>>>>> adc4d498
     }
   }
 }