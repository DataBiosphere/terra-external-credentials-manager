package bio.terra.externalcreds.services;

import static org.junit.jupiter.api.Assertions.assertEquals;
import static org.junit.jupiter.api.Assertions.assertFalse;
import static org.junit.jupiter.api.Assertions.assertThrows;
import static org.junit.jupiter.api.Assertions.assertTrue;
import static org.mockito.ArgumentMatchers.any;
import static org.mockito.ArgumentMatchers.eq;
import static org.mockito.Mockito.doNothing;
import static org.mockito.Mockito.doReturn;
import static org.mockito.Mockito.spy;
import static org.mockito.Mockito.verify;
import static org.mockito.Mockito.when;

import bio.terra.common.exception.NotFoundException;
import bio.terra.externalcreds.BaseTest;
import bio.terra.externalcreds.ExternalCredsException;
import bio.terra.externalcreds.TestUtils;
import bio.terra.externalcreds.config.ExternalCredsConfig;
import bio.terra.externalcreds.dataAccess.GA4GHPassportDAO;
import bio.terra.externalcreds.dataAccess.GA4GHVisaDAO;
import bio.terra.externalcreds.dataAccess.LinkedAccountDAO;
import bio.terra.externalcreds.models.LinkedAccountWithPassportAndVisas;
import bio.terra.externalcreds.models.TokenTypeEnum;
import bio.terra.externalcreds.models.VisaVerificationDetails;
import java.sql.Timestamp;
import java.time.Duration;
import java.time.Instant;
import java.util.HashMap;
import java.util.List;
import java.util.Map;
import java.util.Optional;
import java.util.UUID;
import org.junit.jupiter.api.Nested;
import org.junit.jupiter.api.Test;
import org.mockito.Mockito;
import org.mockserver.integration.ClientAndServer;
import org.mockserver.model.HttpRequest;
import org.mockserver.model.HttpResponse;
import org.mockserver.model.Parameter;
import org.springframework.beans.factory.annotation.Autowired;
import org.springframework.boot.test.context.TestComponent;
import org.springframework.boot.test.mock.mockito.MockBean;
import org.springframework.http.HttpStatus;
import org.springframework.security.oauth2.client.registration.ClientRegistration;
import org.springframework.security.oauth2.core.AuthorizationGrantType;
import org.springframework.security.oauth2.core.OAuth2AccessToken.TokenType;
import org.springframework.security.oauth2.core.OAuth2AuthorizationException;
import org.springframework.security.oauth2.core.OAuth2Error;
import org.springframework.security.oauth2.core.OAuth2RefreshToken;
import org.springframework.security.oauth2.core.endpoint.OAuth2AccessTokenResponse;
import org.springframework.web.client.HttpClientErrorException;

public class ProviderServiceTest extends BaseTest {

  @Nested
  @TestComponent
  class DeleteLink {

    @Autowired private ProviderService providerService;

    @MockBean private LinkedAccountService linkedAccountServiceMock;
    @MockBean private ExternalCredsConfig externalCredsConfigMock;

    @Test
    void testDeleteLinkedAccountAndRevokeToken() {
      testWithRevokeResponseCode(HttpStatus.OK);
    }

    @Test
    void testRevokeTokenError() {
      testWithRevokeResponseCode(HttpStatus.BAD_REQUEST);
    }

    @Test
    void testDeleteLinkProviderNotFound() {
      when(externalCredsConfigMock.getProviders()).thenReturn(Map.of());

      assertThrows(
          NotFoundException.class,
          () ->
              providerService.deleteLink(
                  UUID.randomUUID().toString(), UUID.randomUUID().toString()));
    }

    @Test
    void testDeleteLinkLinkNotFound() {
      var linkedAccount = TestUtils.createRandomLinkedAccount();

      when(externalCredsConfigMock.getProviders())
          .thenReturn(Map.of(linkedAccount.getProviderName(), TestUtils.createRandomProvider()));

      when(linkedAccountServiceMock.getLinkedAccount(
              linkedAccount.getUserId(), linkedAccount.getProviderName()))
          .thenReturn(Optional.empty());

      assertThrows(
          NotFoundException.class,
          () ->
              providerService.deleteLink(
                  linkedAccount.getUserId(), linkedAccount.getProviderName()));
    }

    private void testWithRevokeResponseCode(HttpStatus httpStatus) {
      try (var mockServer = ClientAndServer.startClientAndServer()) {
        var revocationPath = "/test/revoke/";
        var linkedAccount = TestUtils.createRandomLinkedAccount();

        var providerInfo =
            TestUtils.createRandomProvider()
                .setRevokeEndpoint(
                    "http://localhost:" + mockServer.getPort() + revocationPath + "?token=%s");

        var expectedParameters =
            List.of(
                new Parameter("token", linkedAccount.getRefreshToken()),
                new Parameter("client_id", providerInfo.getClientId()),
                new Parameter("client_secret", providerInfo.getClientSecret()));

        when(externalCredsConfigMock.getProviders())
            .thenReturn(Map.of(linkedAccount.getProviderName(), providerInfo));

        when(linkedAccountServiceMock.getLinkedAccount(
                linkedAccount.getUserId(), linkedAccount.getProviderName()))
            .thenReturn(Optional.of(linkedAccount));
        when(linkedAccountServiceMock.deleteLinkedAccount(
                linkedAccount.getUserId(), linkedAccount.getProviderName()))
            .thenReturn(true);

        //  Mock the server response
        mockServer
            .when(
                HttpRequest.request(revocationPath)
                    .withMethod("POST")
                    .withQueryStringParameters(expectedParameters))
            .respond(HttpResponse.response().withStatusCode(httpStatus.value()));

        providerService.deleteLink(linkedAccount.getUserId(), linkedAccount.getProviderName());
        verify(linkedAccountServiceMock)
            .deleteLinkedAccount(linkedAccount.getUserId(), linkedAccount.getProviderName());
      }
    }
  }

  @Nested
  @TestComponent
  class AuthAndRefreshPassport {

    @Autowired private ProviderService providerService;
    @Autowired private GA4GHPassportDAO passportDAO;
    @Autowired private LinkedAccountDAO linkedAccountDAO;
    @Autowired private GA4GHVisaDAO visaDAO;

    @MockBean private ExternalCredsConfig externalCredsConfigMock;
    @MockBean private ProviderClientCache providerClientCacheMock;
    @MockBean private OAuth2Service oAuth2ServiceMock;
    @MockBean private JwtUtils jwtUtilsMock;

    @Test
    void testExpiredLinkedAccountIsMarkedInvalid() {
      // save an expired linked account
      var expiredTimestamp = Timestamp.from(Instant.now().minus(Duration.ofMinutes(5)));
      var expiredLinkedAccount =
          linkedAccountDAO.upsertLinkedAccount(
              TestUtils.createRandomLinkedAccount().withExpires(expiredTimestamp));
      passportDAO.insertPassport(
          TestUtils.createRandomPassport().withLinkedAccountId(expiredLinkedAccount.getId()));

      // since the LinkedAccount itself is expired, it should be marked as invalid
      providerService.authAndRefreshPassport(expiredLinkedAccount);

      // check that the passport was deleted and the linked account was marked as invalid
      assertEmpty(
          passportDAO.getPassport(
              expiredLinkedAccount.getUserId(), expiredLinkedAccount.getProviderName()));
      var updatedLinkedAccount =
          linkedAccountDAO.getLinkedAccount(
              expiredLinkedAccount.getUserId(), expiredLinkedAccount.getProviderName());
      assertFalse(updatedLinkedAccount.get().isAuthenticated());
    }

    @Test
    void testInvalidVisaIssuer() {
      // save a non-expired linked account and nearly-expired passport
      var nonExpiredTimestamp = Timestamp.from(Instant.now().plus(Duration.ofMinutes(5)));
      var savedLinkedAccount =
          linkedAccountDAO.upsertLinkedAccount(
              TestUtils.createRandomLinkedAccount().withExpires(nonExpiredTimestamp));
      var savedPassport =
          passportDAO.insertPassport(
              TestUtils.createRandomPassport().withLinkedAccountId(savedLinkedAccount.getId()));
      // insert a visa with an invalid issuer
      visaDAO.insertVisa(
          TestUtils.createRandomVisa()
              .withPassportId(savedPassport.getId())
              .withIssuer("BadIssuer"));

      // mock configs
      when(externalCredsConfigMock.getProviders())
          .thenReturn(
              Map.of(
                  savedLinkedAccount.getProviderName(),
                  TestUtils.createRandomProvider().setIssuer("BadIssuer")));
      when(providerClientCacheMock.getProviderClient(savedLinkedAccount.getProviderName()))
          .thenThrow(new IllegalArgumentException());

      // check that an exception is thrown
      assertThrows(
          ExternalCredsException.class,
          () -> providerService.authAndRefreshPassport(savedLinkedAccount));
    }

    @Test
    void testOathBadRequestException() {

      // save a non-expired linked account and nearly-expired passport and visa
      var nonExpiredTimestamp = Timestamp.from(Instant.now().plus(Duration.ofMinutes(5)));
      var savedLinkedAccount =
          linkedAccountDAO.upsertLinkedAccount(
              TestUtils.createRandomLinkedAccount().withExpires(nonExpiredTimestamp));
      var savedPassport =
          passportDAO.insertPassport(
              TestUtils.createRandomPassport().withLinkedAccountId(savedLinkedAccount.getId()));
      visaDAO.insertVisa(TestUtils.createRandomVisa().withPassportId(savedPassport.getId()));

      mockProviderConfigs(savedLinkedAccount.getProviderName());

      // mock the ClientRegistration
      var clientRegistration = createClientRegistration(savedLinkedAccount.getProviderName());
      when(providerClientCacheMock.getProviderClient(savedLinkedAccount.getProviderName()))
          .thenReturn(Optional.of(clientRegistration));

      // mock the OAuth2AuthorizationException error thrown by the Oath2Service
      when(oAuth2ServiceMock.authorizeWithRefreshToken(
              clientRegistration,
              new OAuth2RefreshToken(savedLinkedAccount.getRefreshToken(), null)))
          .thenThrow(
              new OAuth2AuthorizationException(
                  new OAuth2Error(HttpStatus.BAD_REQUEST.toString()),
                  new HttpClientErrorException(HttpStatus.BAD_REQUEST)));

      // attempt to auth and refresh
      providerService.authAndRefreshPassport(savedLinkedAccount);

      // check that the passport was deleted and the linked account was marked as invalid
      assertEmpty(
          passportDAO.getPassport(
              savedLinkedAccount.getUserId(), savedLinkedAccount.getProviderName()));
      var updatedLinkedAccount =
          linkedAccountDAO.getLinkedAccount(
              savedLinkedAccount.getUserId(), savedLinkedAccount.getProviderName());
      assertFalse(updatedLinkedAccount.get().isAuthenticated());
    }

    @Test
    void testOtherOauthException() {

      // save a non-expired linked account and nearly-expired passport and visa
      var nonExpiredTimestamp = Timestamp.from(Instant.now().plus(Duration.ofMinutes(5)));
      var savedLinkedAccount =
          linkedAccountDAO.upsertLinkedAccount(
              TestUtils.createRandomLinkedAccount().withExpires(nonExpiredTimestamp));
      var savedPassport =
          passportDAO.insertPassport(
              TestUtils.createRandomPassport().withLinkedAccountId(savedLinkedAccount.getId()));
      visaDAO.insertVisa(TestUtils.createRandomVisa().withPassportId(savedPassport.getId()));

      mockProviderConfigs(savedLinkedAccount.getProviderName());

      // mock the ClientRegistration
      var clientRegistration = createClientRegistration(savedLinkedAccount.getProviderName());
      when(providerClientCacheMock.getProviderClient(savedLinkedAccount.getProviderName()))
          .thenReturn(Optional.of(clientRegistration));

      // mock the OAuth2AuthorizationException error thrown by the Oath2Service
      when(oAuth2ServiceMock.authorizeWithRefreshToken(
              clientRegistration,
              new OAuth2RefreshToken(savedLinkedAccount.getRefreshToken(), null)))
          .thenThrow(
              new OAuth2AuthorizationException(new OAuth2Error(HttpStatus.BAD_REQUEST.toString())));

      // check that the expected exception is thrown
      assertThrows(
          ExternalCredsException.class,
          () -> providerService.authAndRefreshPassport(savedLinkedAccount));
    }

    @Test
    void testSuccessfulAuthAndRefresh() {
      var updatedRefreshToken = "newRefreshToken";

      // save a non-expired linked account and nearly-expired passport and visa
      var nonExpiredTimestamp = Timestamp.from(Instant.now().plus(Duration.ofMinutes(5)));
      var savedLinkedAccount =
          linkedAccountDAO.upsertLinkedAccount(
              TestUtils.createRandomLinkedAccount().withExpires(nonExpiredTimestamp));
      var savedPassport =
          passportDAO.insertPassport(
              TestUtils.createRandomPassport().withLinkedAccountId(savedLinkedAccount.getId()));
      visaDAO.insertVisa(TestUtils.createRandomVisa().withPassportId(savedPassport.getId()));

      mockProviderConfigs(savedLinkedAccount.getProviderName());

      // mock the ClientRegistration
      var clientRegistration = createClientRegistration(savedLinkedAccount.getProviderName());
      when(providerClientCacheMock.getProviderClient(savedLinkedAccount.getProviderName()))
          .thenReturn(Optional.of(clientRegistration));

      // mock the OAuth2Authorization response
      var oAuth2TokenResponse =
          OAuth2AccessTokenResponse.withToken("tokenValue")
              .refreshToken(updatedRefreshToken)
              .tokenType(TokenType.BEARER)
              .build();
      when(oAuth2ServiceMock.authorizeWithRefreshToken(
              clientRegistration,
              new OAuth2RefreshToken(savedLinkedAccount.getRefreshToken(), null)))
          .thenReturn(oAuth2TokenResponse);

      // returning null here because it's passed to another mocked function and isn't worth mocking
      when(oAuth2ServiceMock.getUserInfo(eq(clientRegistration), Mockito.any())).thenReturn(null);

      // mock the LinkedAccountWithPassportAndVisas that would normally be read from a JWT
      var refreshedPassport =
          TestUtils.createRandomPassport().withLinkedAccountId(savedLinkedAccount.getId());
      var refreshedVisa = TestUtils.createRandomVisa();
      when(jwtUtilsMock.enrichAccountWithPassportAndVisas(
              eq(savedLinkedAccount.withRefreshToken(updatedRefreshToken)), Mockito.any()))
          .thenReturn(
              new LinkedAccountWithPassportAndVisas.Builder()
                  .linkedAccount(savedLinkedAccount.withRefreshToken(updatedRefreshToken))
                  .passport(refreshedPassport)
                  .visas(List.of(refreshedVisa))
                  .build());

      // attempt to auth and refresh
      providerService.authAndRefreshPassport(savedLinkedAccount);

      // check that the passport and visa were updated in the DB
      var actualUpdatedPassport =
          passportDAO
              .getPassport(savedLinkedAccount.getUserId(), savedLinkedAccount.getProviderName())
              .get();
      var actualUpdatedLinkedAccount =
          linkedAccountDAO.getLinkedAccount(
              savedLinkedAccount.getUserId(), savedLinkedAccount.getProviderName());
      var actualUpdatedVisas =
          visaDAO.listVisas(savedLinkedAccount.getUserId(), savedLinkedAccount.getProviderName());
      assertEquals(
          savedLinkedAccount.withRefreshToken(updatedRefreshToken),
          actualUpdatedLinkedAccount.get());
      assertEquals(refreshedPassport.withId(actualUpdatedPassport.getId()), actualUpdatedPassport);
      assertEquals(1, actualUpdatedVisas.size());
      assertEquals(
          refreshedVisa
              .withId(actualUpdatedVisas.get(0).getId())
              .withPassportId(actualUpdatedPassport.getId()),
          actualUpdatedVisas.get(0));
    }

    private void mockProviderConfigs(String providerName) {
      when(externalCredsConfigMock.getProviders())
          .thenReturn(Map.of(providerName, TestUtils.createRandomProvider()));
    }

    private ClientRegistration createClientRegistration(String providerName) {
      return ClientRegistration.withRegistrationId(providerName)
          .authorizationGrantType(AuthorizationGrantType.REFRESH_TOKEN)
          .build();
    }
  }

  @Nested
  @TestComponent
  class RefreshExpiringPassports {
    @Autowired private GA4GHPassportDAO passportDAO;
    @Autowired private LinkedAccountDAO linkedAccountDAO;
    @Autowired private ProviderService providerService;

    @MockBean private ExternalCredsConfig externalCredsConfigMock;

    @Test
    void testOnlyExpiringPassportsAreRefreshed() {
      // insert two linked accounts, one with an expiring passport, one with non-expiring passport
      var ExpiringLinkedAccount = TestUtils.createRandomLinkedAccount();
      var savedExpiringLinkedAccount = linkedAccountDAO.upsertLinkedAccount(ExpiringLinkedAccount);
      var nonExpiringLinkedAccount = TestUtils.createRandomLinkedAccount();
      var savedNonExpiringLinkedAccount =
          linkedAccountDAO.upsertLinkedAccount(nonExpiringLinkedAccount);

      var expiringPassport =
          TestUtils.createRandomPassport()
              .withExpires(new Timestamp(Instant.now().toEpochMilli()))
              .withLinkedAccountId(savedExpiringLinkedAccount.getId());
      var notExpiringPassport =
          TestUtils.createRandomPassport()
              .withExpires(new Timestamp(Instant.now().plus(Duration.ofMinutes(60)).toEpochMilli()))
              .withLinkedAccountId(savedNonExpiringLinkedAccount.getId());
      passportDAO.insertPassport(expiringPassport);
      passportDAO.insertPassport(notExpiringPassport);

      // mock the configs
      when(externalCredsConfigMock.getVisaAndPassportRefreshDuration())
          .thenReturn(Duration.ofMinutes(30));

      // check that authAndRefreshPassport is called exactly once with the expiring linked account
      var providerServiceSpy = Mockito.spy(providerService);
      providerServiceSpy.refreshExpiringPassports();
      verify(providerServiceSpy).authAndRefreshPassport(any());
      verify(providerServiceSpy).authAndRefreshPassport(savedExpiringLinkedAccount);
    }
  }

  @Nested
  @TestComponent
  class ValidateVisaWithProvider {
    @Autowired private ProviderService providerService;
    @Autowired private LinkedAccountService linkedAccountService;
    @Autowired private GA4GHVisaDAO visaDAO;

    @MockBean ExternalCredsConfig externalCredsConfigMock;

    @Test
    void testSuccessfullyValidatePassportWithProvider() {
<<<<<<< HEAD
      var visaVerificationDetails = TestUtils.createRandomVisaVerificationDetails();

      var mockServer =
          mockValidationEndpointConfigsAndResponse(visaVerificationDetails, HttpStatus.OK, "Valid");

      var responseBody = providerService.validateVisaWithProvider(visaVerificationDetails);
      assertEquals("Valid", responseBody);
=======
      LinkedAccountWithPassportAndVisas savedLinkedAccountWithPassportAndVisa =
          createLinkedAccountWithOldVisa(linkedAccountService);

      var visaVerificationDetails =
          getExpectedVisaVerificationDetails(savedLinkedAccountWithPassportAndVisa);
>>>>>>> 09b5db51

      try (var mockServer =
          mockValidationEndpointConfigsAndResponse(
              visaVerificationDetails, HttpStatus.OK, "Valid")) {

        var responseBody = providerService.validateVisaWithProvider(visaVerificationDetails);
        assertEquals(true, responseBody);

        // verify that visa last validated has been updated
        var updatedVisas =
            visaDAO.listVisas(
                savedLinkedAccountWithPassportAndVisa.getLinkedAccount().getUserId(),
                savedLinkedAccountWithPassportAndVisa.getLinkedAccount().getProviderName());
        assertEquals(savedLinkedAccountWithPassportAndVisa.getVisas().size(), updatedVisas.size());
        assertTrue(
            savedLinkedAccountWithPassportAndVisa
                .getVisas()
                .get(0)
                .getLastValidated()
                .get()
                .before(updatedVisas.get(0).getLastValidated().get()));
      }
    }

    @Test
<<<<<<< HEAD
    void testValidateInvalidVisaWithProvider() {
      var visaVerificationDetails = TestUtils.createRandomVisaVerificationDetails();

      var mockServer =
          mockValidationEndpointConfigsAndResponse(
              visaVerificationDetails, HttpStatus.BAD_REQUEST, "Invalid Passport");

      var responseBody = providerService.validateVisaWithProvider(visaVerificationDetails);
      assertEquals("Invalid Passport", responseBody);
=======
    void testValidateInvalidPassportWithProvider() {
      LinkedAccountWithPassportAndVisas savedLinkedAccountWithPassportAndVisa =
          createLinkedAccountWithOldVisa(linkedAccountService);

      var visaVerificationDetails =
          getExpectedVisaVerificationDetails(savedLinkedAccountWithPassportAndVisa);
>>>>>>> 09b5db51

      try (var mockServer =
          mockValidationEndpointConfigsAndResponse(
              visaVerificationDetails, HttpStatus.BAD_REQUEST, "Invalid Passport")) {

        var responseBody = providerService.validateVisaWithProvider(visaVerificationDetails);
        assertEquals(false, responseBody);

        // verify that visa last validated has NOT been updated
        var unchangedVisas =
            visaDAO.listVisas(
                savedLinkedAccountWithPassportAndVisa.getLinkedAccount().getUserId(),
                savedLinkedAccountWithPassportAndVisa.getLinkedAccount().getProviderName());
        assertEquals(
            savedLinkedAccountWithPassportAndVisa.getVisas().size(), unchangedVisas.size());
        assertEquals(
            savedLinkedAccountWithPassportAndVisa.getVisas().get(0).getLastValidated().get(),
            unchangedVisas.get(0).getLastValidated().get());
      }
    }

    @Test
    void testProviderPropertiesIsNull() {
      var visaVerificationDetails = TestUtils.createRandomVisaVerificationDetails();
      when(externalCredsConfigMock.getProviders()).thenReturn(new HashMap<>());

      assertThrows(
          NotFoundException.class,
          () -> providerService.validateVisaWithProvider(visaVerificationDetails));
    }

    @Test
    void testNoValidationEndpoint() {
      var fakeProviderName = "fakeProvider";
      var providerProperties = TestUtils.createRandomProvider();
      var visaVerificationDetails = TestUtils.createRandomVisaVerificationDetails();

      when(externalCredsConfigMock.getProviders())
          .thenReturn(Map.of(fakeProviderName, providerProperties));

      assertThrows(
          NotFoundException.class,
          () -> providerService.validateVisaWithProvider(visaVerificationDetails));
    }

    private ClientAndServer mockValidationEndpointConfigsAndResponse(
        VisaVerificationDetails visaVerificationDetails,
        HttpStatus mockedStatusCode,
        String mockedResponseBody) {
      var validationEndpoint = "/fake-validation-endpoint";

      var mockServer = ClientAndServer.startClientAndServer();

      when(externalCredsConfigMock.getProviders())
          .thenReturn(
              Map.of(
                  visaVerificationDetails.getProviderName(),
                  TestUtils.createRandomProvider()
                      .setValidationEndpoint(
                          "http://localhost:" + mockServer.getPort() + validationEndpoint)));

      //  Mock the server response with 400 response code for invalid passport format
      var expectedQueryStringParameters =
          List.of(new Parameter("visa", visaVerificationDetails.getVisaJwt()));
      mockServer
          .when(
              HttpRequest.request(validationEndpoint)
                  .withMethod("GET")
                  .withQueryStringParameters(expectedQueryStringParameters))
          .respond(
              HttpResponse.response()
                  .withStatusCode(mockedStatusCode.value())
                  .withBody(mockedResponseBody));

      return mockServer;
    }
  }

  @Nested
  @TestComponent
  class ValidateAccessTokenVisas {
    @Autowired private ProviderService providerService;
    @Autowired private LinkedAccountService linkedAccountService;

    @Test
    void testValidResponse() {
      var providerServiceSpy = spy(providerService);
      LinkedAccountWithPassportAndVisas savedLinkedAccountWithPassportAndVisa =
          createLinkedAccountWithOldVisa(linkedAccountService);

      var expectedVisaDetails =
<<<<<<< HEAD
          buildVisaVerificationDetails(
              savedLinkedAccountWithPassportAndVisa.getLinkedAccount(), visaNeedingVerification);
      doReturn("Valid").when(providerServiceSpy).validateVisaWithProvider(expectedVisaDetails);
=======
          getExpectedVisaVerificationDetails(savedLinkedAccountWithPassportAndVisa);
      doReturn(true).when(providerServiceSpy).validateVisaWithProvider(expectedVisaDetails);
>>>>>>> 09b5db51

      // check that validatePassportWithProvider is called once and no exceptions are thrown
      providerServiceSpy.validateAccessTokenVisas();
      verify(providerServiceSpy).validateVisaWithProvider(any());
      verify(providerServiceSpy).validateVisaWithProvider(expectedVisaDetails);
    }

    @Test
    void testInvalidResponse() {
      var providerServiceSpy = spy(providerService);
      LinkedAccountWithPassportAndVisas savedLinkedAccountWithPassportAndVisa =
          createLinkedAccountWithOldVisa(linkedAccountService);

      // mock the behavior of helper functions which already have their own tests
<<<<<<< HEAD
      var expectedPassportDetails =
          buildVisaVerificationDetails(
              savedLinkedAccountWithPassportAndVisa.getLinkedAccount(), visaNeedingVerification);
      doReturn("Invalid")
          .when(providerServiceSpy)
          .validateVisaWithProvider(expectedPassportDetails);
=======
      var expectedVisaDetails =
          getExpectedVisaVerificationDetails(savedLinkedAccountWithPassportAndVisa);
      doReturn(false).when(providerServiceSpy).validateVisaWithProvider(expectedVisaDetails);
>>>>>>> 09b5db51
      doNothing()
          .when(providerServiceSpy)
          .authAndRefreshPassport(savedLinkedAccountWithPassportAndVisa.getLinkedAccount());

      // check that validatePassportWithProvider is called once and no exceptions are thrown
      providerServiceSpy.validateAccessTokenVisas();
      verify(providerServiceSpy).validateVisaWithProvider(any());
      verify(providerServiceSpy).validateVisaWithProvider(expectedVisaDetails);

      // check that authAndRefreshPassport was also called once
      verify(providerServiceSpy)
          .authAndRefreshPassport(savedLinkedAccountWithPassportAndVisa.getLinkedAccount());
    }
  }

<<<<<<< HEAD
  private VisaVerificationDetails buildVisaVerificationDetails(
      LinkedAccount savedLinkedAccount, GA4GHVisa visa) {
    return new VisaVerificationDetails.Builder()
        .linkedAccountId(savedLinkedAccount.getId().get())
        .visaJwt(visa.getJwt())
        .providerName(savedLinkedAccount.getProviderName())
        .build();
=======
  private VisaVerificationDetails getExpectedVisaVerificationDetails(
      LinkedAccountWithPassportAndVisas linkedAccountWithPassportAndVisas) {
    var visa = linkedAccountWithPassportAndVisas.getVisas().get(0);
    return new VisaVerificationDetails.Builder()
        .linkedAccountId(linkedAccountWithPassportAndVisas.getLinkedAccount().getId().get())
        .visaJwt(visa.getJwt())
        .providerName(linkedAccountWithPassportAndVisas.getLinkedAccount().getProviderName())
        .visaId(visa.getId().get())
        .build();
  }

  private LinkedAccountWithPassportAndVisas createLinkedAccountWithOldVisa(
      LinkedAccountService linkedAccountService) {
    var visaNeedingVerification =
        TestUtils.createRandomVisa()
            .withTokenType(TokenTypeEnum.access_token)
            .withLastValidated(
                new Timestamp(Instant.now().minus(Duration.ofDays(50)).toEpochMilli()));

    var savedLinkedAccountWithPassportAndVisa =
        linkedAccountService.upsertLinkedAccountWithPassportAndVisas(
            new LinkedAccountWithPassportAndVisas.Builder()
                .linkedAccount(TestUtils.createRandomLinkedAccount())
                .passport(TestUtils.createRandomPassport())
                .visas(List.of(visaNeedingVerification))
                .build());
    return savedLinkedAccountWithPassportAndVisa;
>>>>>>> 09b5db51
  }
}<|MERGE_RESOLUTION|>--- conflicted
+++ resolved
@@ -422,21 +422,11 @@
 
     @Test
     void testSuccessfullyValidatePassportWithProvider() {
-<<<<<<< HEAD
-      var visaVerificationDetails = TestUtils.createRandomVisaVerificationDetails();
-
-      var mockServer =
-          mockValidationEndpointConfigsAndResponse(visaVerificationDetails, HttpStatus.OK, "Valid");
-
-      var responseBody = providerService.validateVisaWithProvider(visaVerificationDetails);
-      assertEquals("Valid", responseBody);
-=======
-      LinkedAccountWithPassportAndVisas savedLinkedAccountWithPassportAndVisa =
+      var savedLinkedAccountWithPassportAndVisa =
           createLinkedAccountWithOldVisa(linkedAccountService);
 
       var visaVerificationDetails =
           getExpectedVisaVerificationDetails(savedLinkedAccountWithPassportAndVisa);
->>>>>>> 09b5db51
 
       try (var mockServer =
           mockValidationEndpointConfigsAndResponse(
@@ -462,24 +452,12 @@
     }
 
     @Test
-<<<<<<< HEAD
     void testValidateInvalidVisaWithProvider() {
-      var visaVerificationDetails = TestUtils.createRandomVisaVerificationDetails();
-
-      var mockServer =
-          mockValidationEndpointConfigsAndResponse(
-              visaVerificationDetails, HttpStatus.BAD_REQUEST, "Invalid Passport");
-
-      var responseBody = providerService.validateVisaWithProvider(visaVerificationDetails);
-      assertEquals("Invalid Passport", responseBody);
-=======
-    void testValidateInvalidPassportWithProvider() {
-      LinkedAccountWithPassportAndVisas savedLinkedAccountWithPassportAndVisa =
+      var savedLinkedAccountWithPassportAndVisa =
           createLinkedAccountWithOldVisa(linkedAccountService);
 
       var visaVerificationDetails =
           getExpectedVisaVerificationDetails(savedLinkedAccountWithPassportAndVisa);
->>>>>>> 09b5db51
 
       try (var mockServer =
           mockValidationEndpointConfigsAndResponse(
@@ -571,14 +549,8 @@
           createLinkedAccountWithOldVisa(linkedAccountService);
 
       var expectedVisaDetails =
-<<<<<<< HEAD
-          buildVisaVerificationDetails(
-              savedLinkedAccountWithPassportAndVisa.getLinkedAccount(), visaNeedingVerification);
-      doReturn("Valid").when(providerServiceSpy).validateVisaWithProvider(expectedVisaDetails);
-=======
           getExpectedVisaVerificationDetails(savedLinkedAccountWithPassportAndVisa);
       doReturn(true).when(providerServiceSpy).validateVisaWithProvider(expectedVisaDetails);
->>>>>>> 09b5db51
 
       // check that validatePassportWithProvider is called once and no exceptions are thrown
       providerServiceSpy.validateAccessTokenVisas();
@@ -593,18 +565,9 @@
           createLinkedAccountWithOldVisa(linkedAccountService);
 
       // mock the behavior of helper functions which already have their own tests
-<<<<<<< HEAD
-      var expectedPassportDetails =
-          buildVisaVerificationDetails(
-              savedLinkedAccountWithPassportAndVisa.getLinkedAccount(), visaNeedingVerification);
-      doReturn("Invalid")
-          .when(providerServiceSpy)
-          .validateVisaWithProvider(expectedPassportDetails);
-=======
       var expectedVisaDetails =
           getExpectedVisaVerificationDetails(savedLinkedAccountWithPassportAndVisa);
       doReturn(false).when(providerServiceSpy).validateVisaWithProvider(expectedVisaDetails);
->>>>>>> 09b5db51
       doNothing()
           .when(providerServiceSpy)
           .authAndRefreshPassport(savedLinkedAccountWithPassportAndVisa.getLinkedAccount());
@@ -620,15 +583,6 @@
     }
   }
 
-<<<<<<< HEAD
-  private VisaVerificationDetails buildVisaVerificationDetails(
-      LinkedAccount savedLinkedAccount, GA4GHVisa visa) {
-    return new VisaVerificationDetails.Builder()
-        .linkedAccountId(savedLinkedAccount.getId().get())
-        .visaJwt(visa.getJwt())
-        .providerName(savedLinkedAccount.getProviderName())
-        .build();
-=======
   private VisaVerificationDetails getExpectedVisaVerificationDetails(
       LinkedAccountWithPassportAndVisas linkedAccountWithPassportAndVisas) {
     var visa = linkedAccountWithPassportAndVisas.getVisas().get(0);
@@ -656,6 +610,5 @@
                 .visas(List.of(visaNeedingVerification))
                 .build());
     return savedLinkedAccountWithPassportAndVisa;
->>>>>>> 09b5db51
   }
 }