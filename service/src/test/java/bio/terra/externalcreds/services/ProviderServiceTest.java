--- conflicted
+++ resolved
@@ -433,13 +433,8 @@
       var passportVerificationDetails =
           new VisaVerificationDetails.Builder()
               .linkedAccountId(passport.getLinkedAccountId().get())
-<<<<<<< HEAD
               .providerName(savedLinkedAccount.getProviderName())
-              .passportJwt(passport.getJwt())
-=======
-              .providerId(savedLinkedAccount.getProviderId())
               .visaJwt(passport.getJwt())
->>>>>>> 1b0b7417
               .build();
 
       var mockServer =
@@ -462,13 +457,8 @@
       var passportVerificationDetails =
           new VisaVerificationDetails.Builder()
               .linkedAccountId(passport.getLinkedAccountId().get())
-<<<<<<< HEAD
               .providerName(savedLinkedAccount.getProviderName())
-              .passportJwt(passport.getJwt())
-=======
-              .providerId(savedLinkedAccount.getProviderId())
               .visaJwt(passport.getJwt())
->>>>>>> 1b0b7417
               .build();
 
       var mockServer =
@@ -491,11 +481,7 @@
       when(externalCredsConfigMock.getProviders())
           .thenReturn(
               Map.of(
-<<<<<<< HEAD
-                  passportVerificationDetails.getProviderName(),
-=======
-                  visaVerificationDetails.getProviderId(),
->>>>>>> 1b0b7417
+                  visaVerificationDetails.getProviderName(),
                   TestUtils.createRandomProvider()
                       .setValidationEndpoint(
                           "http://localhost:" + mockServerPort + validationEndpoint)));
@@ -590,21 +576,12 @@
           .authAndRefreshPassport(savedLinkedAccountWithPassportAndVisa.getLinkedAccount());
     }
 
-<<<<<<< HEAD
-    private PassportVerificationDetails getExpectedPassportVerificationDetails(
-        LinkedAccountWithPassportAndVisas linkedAccountWithPassportAndVisa) {
-      return new PassportVerificationDetails.Builder()
-          .linkedAccountId(linkedAccountWithPassportAndVisa.getLinkedAccount().getId().get())
-          .passportJwt(linkedAccountWithPassportAndVisa.getPassport().get().getJwt())
-          .providerName(linkedAccountWithPassportAndVisa.getLinkedAccount().getProviderName())
-=======
     private VisaVerificationDetails getExpectedVisaVerificationDetails(
         LinkedAccount linkedAccount, GA4GHVisa visa) {
       return new VisaVerificationDetails.Builder()
           .linkedAccountId(linkedAccount.getId().get())
           .visaJwt(visa.getJwt())
-          .providerId(linkedAccount.getProviderId())
->>>>>>> 1b0b7417
+          .providerName(linkedAccount.getProviderName())
           .build();
     }
   }
