pluginManagement {
<<<<<<< HEAD
	repositories {
		resolutionStrategy {
			eachPlugin {
				if (requested.id.namespace == 'bio.terra') {
					if (requested.id.id == 'bio.terra.test-runner-plugin' || requested.id.id == 'bio.terra.test-runner-echo-plugin') {
						useModule("bio.terra:terra-test-runner:" + requested.version)
					}
				}
			}
		}
		maven {
			url "https://broadinstitute.jfrog.io/broadinstitute/libs-snapshot-local/"
		}
		gradlePluginPortal()
=======
	plugins {
		id 'org.hidetake.swagger.generator' version '2.18.2'
>>>>>>> 865a061d
	}
}

rootProject.name = 'externalcreds'
include 'service', 'client', 'integration'<|MERGE_RESOLUTION|>--- conflicted
+++ resolved
@@ -1,23 +1,7 @@
 pluginManagement {
-<<<<<<< HEAD
-	repositories {
-		resolutionStrategy {
-			eachPlugin {
-				if (requested.id.namespace == 'bio.terra') {
-					if (requested.id.id == 'bio.terra.test-runner-plugin' || requested.id.id == 'bio.terra.test-runner-echo-plugin') {
-						useModule("bio.terra:terra-test-runner:" + requested.version)
-					}
-				}
-			}
-		}
-		maven {
-			url "https://broadinstitute.jfrog.io/broadinstitute/libs-snapshot-local/"
-		}
-		gradlePluginPortal()
-=======
 	plugins {
+		id 'io.freefair.lombok' version '6.1.0-m3'
 		id 'org.hidetake.swagger.generator' version '2.18.2'
->>>>>>> 865a061d
 	}
 }
 
